/*
 * Copyright (c) 2022 ForgeRock. All rights reserved.
 *
 * This software may be modified and distributed under the terms
 * of the MIT license. See the LICENSE file for details.
 */
package org.forgerock.android.auth.callback

import android.content.Context
import androidx.fragment.app.FragmentActivity
import androidx.test.core.app.ApplicationProvider
import androidx.test.ext.junit.runners.AndroidJUnit4
import org.forgerock.android.auth.FRListener
import org.forgerock.android.auth.devicebind.*
import org.json.JSONObject
import org.junit.Assert.*
import org.junit.Test
import org.junit.runner.RunWith
import org.mockito.kotlin.any
import org.mockito.kotlin.eq
import org.mockito.kotlin.mock
import org.mockito.kotlin.whenever
import java.security.PrivateKey
import java.security.interfaces.RSAPublicKey
import java.util.*
import java.util.concurrent.CountDownLatch

@RunWith(AndroidJUnit4::class)
class DeviceSigningVerifierCallbackTest {

    val context: Context = ApplicationProvider.getApplicationContext()
    private val userKeyService= mock<UserKeyService>()
    private val deviceAuthenticator = mock<DeviceAuthenticator>()
    private val publicKey = mock<RSAPublicKey>()
    private val privateKey = mock<PrivateKey>()
    private val keyPair = KeyPair(publicKey, privateKey, "keyAlias")


    @Test
    fun testValuesAreSetProperly() {
        val rawContent = "{\"type\":\"DeviceSigningVerifierCallback\",\"output\":[{\"name\":\"userId\",\"value\":\"\"},{\"name\":\"challenge\",\"value\":\"zYwKaKnqS2YzvhXSK+sFjC7FKBoprArqz6LpJ8qe9+g=\"},{\"name\":\"title\",\"value\":\"Authentication required\"},{\"name\":\"subtitle\",\"value\":\"Cryptography device binding\"},{\"name\":\"description\",\"value\":\"Please complete with biometric to proceed\"},{\"name\":\"timeout\",\"value\":5}],\"input\":[{\"name\":\"IDToken1jws\",\"value\":\"\"},{\"name\":\"IDToken1clientError\",\"value\":\"\"}]}"
        val obj = JSONObject(rawContent)
        val testObject = DeviceSigningVerifierCallback(obj, 0)
        assertEquals(rawContent, testObject.getContent())
    }

    @Test
    fun testJWSAndClientError() {
        val rawContent = "{\"type\":\"DeviceSigningVerifierCallback\",\"output\":[{\"name\":\"userId\",\"value\":\"\"},{\"name\":\"challenge\",\"value\":\"zYwKaKnqS2YzvhXSK+sFjC7FKBoprArqz6LpJ8qe9+g=\"},{\"name\":\"title\",\"value\":\"Authentication required\"},{\"name\":\"subtitle\",\"value\":\"Cryptography device binding\"},{\"name\":\"description\",\"value\":\"Please complete with biometric to proceed\"},{\"name\":\"timeout\",\"value\":5}],\"input\":[{\"name\":\"IDToken1jws\",\"value\":\"\"},{\"name\":\"IDToken1clientError\",\"value\":\"\"}]}"
        val obj = JSONObject(rawContent)
        val testObject = DeviceSigningVerifierCallback(obj, 0)
        testObject.setJws("andy")
        testObject.setClientError("Abort")
        val actualOutput = testObject.getContent()
        val expectedOut = "{\"type\":\"DeviceSigningVerifierCallback\",\"output\":[{\"name\":\"userId\",\"value\":\"\"},{\"name\":\"challenge\",\"value\":\"zYwKaKnqS2YzvhXSK+sFjC7FKBoprArqz6LpJ8qe9+g=\"},{\"name\":\"title\",\"value\":\"Authentication required\"},{\"name\":\"subtitle\",\"value\":\"Cryptography device binding\"},{\"name\":\"description\",\"value\":\"Please complete with biometric to proceed\"},{\"name\":\"timeout\",\"value\":5}],\"input\":[{\"name\":\"IDToken1jws\",\"value\":\"andy\"},{\"name\":\"IDToken1clientError\",\"value\":\"Abort\"}]}"
        assertEquals(expectedOut, actualOutput)
    }

    @Test
    fun testGetType() {
        val rawContent = "{\"type\":\"DeviceSigningVerifierCallback\",\"output\":[{\"name\":\"userId\",\"value\":\"\"},{\"name\":\"challenge\",\"value\":\"zYwKaKnqS2YzvhXSK+sFjC7FKBoprArqz6LpJ8qe9+g=\"},{\"name\":\"title\",\"value\":\"Authentication required\"},{\"name\":\"subtitle\",\"value\":\"Cryptography device binding\"},{\"name\":\"description\",\"value\":\"Please complete with biometric to proceed\"},{\"name\":\"timeout\",\"value\":5}],\"input\":[{\"name\":\"IDToken1jws\",\"value\":\"\"},{\"name\":\"IDToken1clientError\",\"value\":\"\"}]}"
        val obj = JSONObject(rawContent)
        val testObject = DeviceSigningVerifierCallback(obj, 0)
        assertEquals("DeviceSigningVerifierCallback", testObject.type)
    }

    @Test
    fun testSuccessPathForSingeKeyFound() {
        val rawContent = "{\"type\":\"DeviceSigningVerifierCallback\",\"output\":[{\"name\":\"userId\",\"value\":\"jey\"},{\"name\":\"challenge\",\"value\":\"zYwKaKnqS2YzvhXSK+sFjC7FKBoprArqz6LpJ8qe9+g=\"},{\"name\":\"title\",\"value\":\"Authentication required\"},{\"name\":\"subtitle\",\"value\":\"Cryptography device binding\"},{\"name\":\"description\",\"value\":\"Please complete with biometric to proceed\"},{\"name\":\"timeout\",\"value\":20}],\"input\":[{\"name\":\"IDToken1jws\",\"value\":\"\"},{\"name\":\"IDToken1clientError\",\"value\":\"\"}]}"
        val authenticationLatch = CountDownLatch(1)
        val userKey = UserKey("jey", "jey", "kid", DeviceBindingAuthenticationType.NONE, "jeyKeyAlias")
        whenever(userKeyService.getKeyStatus("jey")).thenReturn(SingleKeyFound(userKey))
        whenever(deviceAuthenticator.isSupported()).thenReturn(true)
        whenever(deviceAuthenticator.authenticate(eq(20), any())).thenAnswer {
            (it.arguments[1] as (DeviceBindingStatus<PrivateKey>) -> Unit).invoke(Success(keyPair.privateKey))
        }
        whenever(deviceAuthenticator.sign(userKey, keyPair.privateKey, "zYwKaKnqS2YzvhXSK+sFjC7FKBoprArqz6LpJ8qe9+g=", getExpiration())).thenReturn("jws")
        var success = false
        val listener = object: FRListener<Void> {
            override fun onSuccess(result: Void?) {
                success = true
                authenticationLatch.countDown()
            }

            override fun onException(e: Exception?) {
                success = false
                fail()
            }
        }

        val testObject: DeviceSigningVerifierCallbackMock = DeviceSigningVerifierCallbackMock(rawContent)
        testObject.executeAuthenticate(context, userKey, listener, deviceAuthenticator)
        authenticationLatch.await()
        assertTrue(success)
    }

    @Test
    fun testSuccessPathForMultipleKeyFound() {
        val rawContent = "{\"type\":\"DeviceSigningVerifierCallback\",\"output\":[{\"name\":\"userId\",\"value\":\"jey\"},{\"name\":\"challenge\",\"value\":\"zYwKaKnqS2YzvhXSK+sFjC7FKBoprArqz6LpJ8qe9+g=\"},{\"name\":\"title\",\"value\":\"Authentication required\"},{\"name\":\"subtitle\",\"value\":\"Cryptography device binding\"},{\"name\":\"description\",\"value\":\"Please complete with biometric to proceed\"},{\"name\":\"timeout\",\"value\":20}],\"input\":[{\"name\":\"IDToken1jws\",\"value\":\"\"},{\"name\":\"IDToken1clientError\",\"value\":\"\"}]}"
        val mockFragmentActivity = mock<FragmentActivity>()
        val fragment = mock<DeviceBindFragment>()
        val userKeyService = mock<UserKeyService>()
        val authenticationLatch = CountDownLatch(1)
        val userKey = UserKey("jey", "jey", "kid", DeviceBindingAuthenticationType.NONE, "jeyKeyAlias")
        val userKey1 = UserKey("andy", "andy", "kid", DeviceBindingAuthenticationType.NONE, "jeyKeyAlias")

        val testObject: DeviceSigningVerifierCallbackMock = DeviceSigningVerifierCallbackMock(rawContent)

        whenever(userKeyService.getKeyStatus("jey")).thenReturn(MultipleKeysFound(mutableListOf(userKey, userKey1)))
        whenever(deviceAuthenticator.isSupported()).thenReturn(true)
        whenever(deviceAuthenticator.authenticate(eq(20), any())).thenAnswer {
            (it.arguments[1] as (DeviceBindingStatus<PrivateKey>) -> Unit).invoke(Success(keyPair.privateKey))
        }
        whenever(deviceAuthenticator.sign(userKey, keyPair.privateKey, "zYwKaKnqS2YzvhXSK+sFjC7FKBoprArqz6LpJ8qe9+g=", getExpiration())).thenReturn("jws")
        var success = false
        val listener = object: FRListener<Void> {
            override fun onSuccess(result: Void?) {
                success = true
                authenticationLatch.countDown()
            }

            override fun onException(e: Exception?) {
                success = false
                fail()
            }
        }


        testObject.executeGetUserKey(mockFragmentActivity, userKeyService) {
            testObject.executeAuthenticate(context, it, listener, deviceAuthenticator)
        }

        authenticationLatch.await()
        assertTrue(success)
    }


    @Test
    fun testNoKeyFound() {
        val rawContent = "{\"type\":\"DeviceSigningVerifierCallback\",\"output\":[{\"name\":\"userId\",\"value\":\"jey\"},{\"name\":\"challenge\",\"value\":\"zYwKaKnqS2YzvhXSK+sFjC7FKBoprArqz6LpJ8qe9+g=\"},{\"name\":\"title\",\"value\":\"Authentication required\"},{\"name\":\"subtitle\",\"value\":\"Cryptography device binding\"},{\"name\":\"description\",\"value\":\"Please complete with biometric to proceed\"},{\"name\":\"timeout\",\"value\":20}],\"input\":[{\"name\":\"IDToken1jws\",\"value\":\"\"},{\"name\":\"IDToken1clientError\",\"value\":\"\"}]}"
        val authenticationLatch = CountDownLatch(1)
        val userKey = UserKey("jey", "jey", "kid", DeviceBindingAuthenticationType.NONE, "jeyKeyAlias")
        whenever(userKeyService.getKeyStatus("jey")).thenReturn(NoKeysFound)
        whenever(deviceAuthenticator.isSupported()).thenReturn(true)
        whenever(deviceAuthenticator.authenticate(eq(20), any())).thenAnswer {
            (it.arguments[1] as (DeviceBindingStatus<PrivateKey>) -> Unit).invoke(Success(keyPair.privateKey))
        }
        whenever(deviceAuthenticator.sign(userKey, keyPair.privateKey, "zYwKaKnqS2YzvhXSK+sFjC7FKBoprArqz6LpJ8qe9+g=", getExpiration())).thenReturn("jws")
        var exception = false
        val listener = object: FRListener<Void> {
            override fun onSuccess(result: Void?) {
                exception = false
                fail()

            }

            override fun onException(e: Exception?) {
                exception = true
                authenticationLatch.countDown()
            }
        }

        val testObject: DeviceSigningVerifierCallbackMock = DeviceSigningVerifierCallbackMock(rawContent)
        testObject.executeAllKey(context, userKeyService, listener)
        authenticationLatch.await()
        assertTrue(exception)
    }

    fun getExpiration(): Date {
        val date = Calendar.getInstance();
        date.add(Calendar.SECOND,  60)
        return date.time;
    }
}


class DeviceSigningVerifierCallbackMock constructor(rawContent: String, jsonObject: JSONObject = JSONObject(rawContent), value: Int = 0): DeviceSigningVerifierCallback(jsonObject, value) {

    fun executeAuthenticate(
        context: Context,
        userKey: UserKey,
        listener: FRListener<Void>,
        authInterface: DeviceAuthenticator
    ) {
        authenticate(context, userKey ,listener,  authInterface)
    }

    fun executeGetUserKey(
        activity: FragmentActivity,
        viewModel: UserKeyService,
        listener: (UserKey) -> (Unit)
    ) {
        getUserKey(activity ,viewModel ,listener)
    }

    fun executeAllKey(
        context: Context,
        userKeyService: UserKeyService,
        listener: FRListener<Void>
    ) {
        super.execute(context, userKeyService, listener)
    }

    override fun getUserKey(activity: FragmentActivity,
                             userKeyService: UserKeyService,
                             listener: (UserKey) -> (Unit)) {

        val userKey = UserKey("jey", "jey", "kid", DeviceBindingAuthenticationType.NONE, "jeyKeyAlias")
        listener(userKey)
    }

<<<<<<< HEAD
    override fun authenticate(context: Context,
        userKey: UserKey,
        listener: FRListener<Void>,
        authInterface: DeviceAuthenticator
    ) {
        super.authenticate(context, userKey, listener, authInterface)
    }

=======
>>>>>>> d2f77c82
}<|MERGE_RESOLUTION|>--- conflicted
+++ resolved
@@ -10,10 +10,21 @@
 import androidx.fragment.app.FragmentActivity
 import androidx.test.core.app.ApplicationProvider
 import androidx.test.ext.junit.runners.AndroidJUnit4
+import kotlinx.coroutines.runBlocking
 import org.forgerock.android.auth.FRListener
-import org.forgerock.android.auth.devicebind.*
+import org.forgerock.android.auth.devicebind.DeviceAuthenticator
+import org.forgerock.android.auth.devicebind.DeviceBindFragment
+import org.forgerock.android.auth.devicebind.KeyPair
+import org.forgerock.android.auth.devicebind.MultipleKeysFound
+import org.forgerock.android.auth.devicebind.NoKeysFound
+import org.forgerock.android.auth.devicebind.SingleKeyFound
+import org.forgerock.android.auth.devicebind.Success
+import org.forgerock.android.auth.devicebind.UserKey
+import org.forgerock.android.auth.devicebind.UserKeyService
 import org.json.JSONObject
-import org.junit.Assert.*
+import org.junit.Assert.assertEquals
+import org.junit.Assert.assertTrue
+import org.junit.Assert.fail
 import org.junit.Test
 import org.junit.runner.RunWith
 import org.mockito.kotlin.any
@@ -29,7 +40,7 @@
 class DeviceSigningVerifierCallbackTest {
 
     val context: Context = ApplicationProvider.getApplicationContext()
-    private val userKeyService= mock<UserKeyService>()
+    private val userKeyService = mock<UserKeyService>()
     private val deviceAuthenticator = mock<DeviceAuthenticator>()
     private val publicKey = mock<RSAPublicKey>()
     private val privateKey = mock<PrivateKey>()
@@ -38,7 +49,8 @@
 
     @Test
     fun testValuesAreSetProperly() {
-        val rawContent = "{\"type\":\"DeviceSigningVerifierCallback\",\"output\":[{\"name\":\"userId\",\"value\":\"\"},{\"name\":\"challenge\",\"value\":\"zYwKaKnqS2YzvhXSK+sFjC7FKBoprArqz6LpJ8qe9+g=\"},{\"name\":\"title\",\"value\":\"Authentication required\"},{\"name\":\"subtitle\",\"value\":\"Cryptography device binding\"},{\"name\":\"description\",\"value\":\"Please complete with biometric to proceed\"},{\"name\":\"timeout\",\"value\":5}],\"input\":[{\"name\":\"IDToken1jws\",\"value\":\"\"},{\"name\":\"IDToken1clientError\",\"value\":\"\"}]}"
+        val rawContent =
+            "{\"type\":\"DeviceSigningVerifierCallback\",\"output\":[{\"name\":\"userId\",\"value\":\"\"},{\"name\":\"challenge\",\"value\":\"zYwKaKnqS2YzvhXSK+sFjC7FKBoprArqz6LpJ8qe9+g=\"},{\"name\":\"title\",\"value\":\"Authentication required\"},{\"name\":\"subtitle\",\"value\":\"Cryptography device binding\"},{\"name\":\"description\",\"value\":\"Please complete with biometric to proceed\"},{\"name\":\"timeout\",\"value\":5}],\"input\":[{\"name\":\"IDToken1jws\",\"value\":\"\"},{\"name\":\"IDToken1clientError\",\"value\":\"\"}]}"
         val obj = JSONObject(rawContent)
         val testObject = DeviceSigningVerifierCallback(obj, 0)
         assertEquals(rawContent, testObject.getContent())
@@ -46,37 +58,43 @@
 
     @Test
     fun testJWSAndClientError() {
-        val rawContent = "{\"type\":\"DeviceSigningVerifierCallback\",\"output\":[{\"name\":\"userId\",\"value\":\"\"},{\"name\":\"challenge\",\"value\":\"zYwKaKnqS2YzvhXSK+sFjC7FKBoprArqz6LpJ8qe9+g=\"},{\"name\":\"title\",\"value\":\"Authentication required\"},{\"name\":\"subtitle\",\"value\":\"Cryptography device binding\"},{\"name\":\"description\",\"value\":\"Please complete with biometric to proceed\"},{\"name\":\"timeout\",\"value\":5}],\"input\":[{\"name\":\"IDToken1jws\",\"value\":\"\"},{\"name\":\"IDToken1clientError\",\"value\":\"\"}]}"
+        val rawContent =
+            "{\"type\":\"DeviceSigningVerifierCallback\",\"output\":[{\"name\":\"userId\",\"value\":\"\"},{\"name\":\"challenge\",\"value\":\"zYwKaKnqS2YzvhXSK+sFjC7FKBoprArqz6LpJ8qe9+g=\"},{\"name\":\"title\",\"value\":\"Authentication required\"},{\"name\":\"subtitle\",\"value\":\"Cryptography device binding\"},{\"name\":\"description\",\"value\":\"Please complete with biometric to proceed\"},{\"name\":\"timeout\",\"value\":5}],\"input\":[{\"name\":\"IDToken1jws\",\"value\":\"\"},{\"name\":\"IDToken1clientError\",\"value\":\"\"}]}"
         val obj = JSONObject(rawContent)
         val testObject = DeviceSigningVerifierCallback(obj, 0)
         testObject.setJws("andy")
         testObject.setClientError("Abort")
         val actualOutput = testObject.getContent()
-        val expectedOut = "{\"type\":\"DeviceSigningVerifierCallback\",\"output\":[{\"name\":\"userId\",\"value\":\"\"},{\"name\":\"challenge\",\"value\":\"zYwKaKnqS2YzvhXSK+sFjC7FKBoprArqz6LpJ8qe9+g=\"},{\"name\":\"title\",\"value\":\"Authentication required\"},{\"name\":\"subtitle\",\"value\":\"Cryptography device binding\"},{\"name\":\"description\",\"value\":\"Please complete with biometric to proceed\"},{\"name\":\"timeout\",\"value\":5}],\"input\":[{\"name\":\"IDToken1jws\",\"value\":\"andy\"},{\"name\":\"IDToken1clientError\",\"value\":\"Abort\"}]}"
+        val expectedOut =
+            "{\"type\":\"DeviceSigningVerifierCallback\",\"output\":[{\"name\":\"userId\",\"value\":\"\"},{\"name\":\"challenge\",\"value\":\"zYwKaKnqS2YzvhXSK+sFjC7FKBoprArqz6LpJ8qe9+g=\"},{\"name\":\"title\",\"value\":\"Authentication required\"},{\"name\":\"subtitle\",\"value\":\"Cryptography device binding\"},{\"name\":\"description\",\"value\":\"Please complete with biometric to proceed\"},{\"name\":\"timeout\",\"value\":5}],\"input\":[{\"name\":\"IDToken1jws\",\"value\":\"andy\"},{\"name\":\"IDToken1clientError\",\"value\":\"Abort\"}]}"
         assertEquals(expectedOut, actualOutput)
     }
 
     @Test
     fun testGetType() {
-        val rawContent = "{\"type\":\"DeviceSigningVerifierCallback\",\"output\":[{\"name\":\"userId\",\"value\":\"\"},{\"name\":\"challenge\",\"value\":\"zYwKaKnqS2YzvhXSK+sFjC7FKBoprArqz6LpJ8qe9+g=\"},{\"name\":\"title\",\"value\":\"Authentication required\"},{\"name\":\"subtitle\",\"value\":\"Cryptography device binding\"},{\"name\":\"description\",\"value\":\"Please complete with biometric to proceed\"},{\"name\":\"timeout\",\"value\":5}],\"input\":[{\"name\":\"IDToken1jws\",\"value\":\"\"},{\"name\":\"IDToken1clientError\",\"value\":\"\"}]}"
+        val rawContent =
+            "{\"type\":\"DeviceSigningVerifierCallback\",\"output\":[{\"name\":\"userId\",\"value\":\"\"},{\"name\":\"challenge\",\"value\":\"zYwKaKnqS2YzvhXSK+sFjC7FKBoprArqz6LpJ8qe9+g=\"},{\"name\":\"title\",\"value\":\"Authentication required\"},{\"name\":\"subtitle\",\"value\":\"Cryptography device binding\"},{\"name\":\"description\",\"value\":\"Please complete with biometric to proceed\"},{\"name\":\"timeout\",\"value\":5}],\"input\":[{\"name\":\"IDToken1jws\",\"value\":\"\"},{\"name\":\"IDToken1clientError\",\"value\":\"\"}]}"
         val obj = JSONObject(rawContent)
         val testObject = DeviceSigningVerifierCallback(obj, 0)
         assertEquals("DeviceSigningVerifierCallback", testObject.type)
     }
 
     @Test
-    fun testSuccessPathForSingeKeyFound() {
-        val rawContent = "{\"type\":\"DeviceSigningVerifierCallback\",\"output\":[{\"name\":\"userId\",\"value\":\"jey\"},{\"name\":\"challenge\",\"value\":\"zYwKaKnqS2YzvhXSK+sFjC7FKBoprArqz6LpJ8qe9+g=\"},{\"name\":\"title\",\"value\":\"Authentication required\"},{\"name\":\"subtitle\",\"value\":\"Cryptography device binding\"},{\"name\":\"description\",\"value\":\"Please complete with biometric to proceed\"},{\"name\":\"timeout\",\"value\":20}],\"input\":[{\"name\":\"IDToken1jws\",\"value\":\"\"},{\"name\":\"IDToken1clientError\",\"value\":\"\"}]}"
+    fun testSuccessPathForSingeKeyFound() = runBlocking {
+        val rawContent =
+            "{\"type\":\"DeviceSigningVerifierCallback\",\"output\":[{\"name\":\"userId\",\"value\":\"jey\"},{\"name\":\"challenge\",\"value\":\"zYwKaKnqS2YzvhXSK+sFjC7FKBoprArqz6LpJ8qe9+g=\"},{\"name\":\"title\",\"value\":\"Authentication required\"},{\"name\":\"subtitle\",\"value\":\"Cryptography device binding\"},{\"name\":\"description\",\"value\":\"Please complete with biometric to proceed\"},{\"name\":\"timeout\",\"value\":20}],\"input\":[{\"name\":\"IDToken1jws\",\"value\":\"\"},{\"name\":\"IDToken1clientError\",\"value\":\"\"}]}"
         val authenticationLatch = CountDownLatch(1)
-        val userKey = UserKey("jey", "jey", "kid", DeviceBindingAuthenticationType.NONE, "jeyKeyAlias")
+        val userKey =
+            UserKey("jey", "jey", "kid", DeviceBindingAuthenticationType.NONE, "jeyKeyAlias")
         whenever(userKeyService.getKeyStatus("jey")).thenReturn(SingleKeyFound(userKey))
-        whenever(deviceAuthenticator.isSupported()).thenReturn(true)
-        whenever(deviceAuthenticator.authenticate(eq(20), any())).thenAnswer {
-            (it.arguments[1] as (DeviceBindingStatus<PrivateKey>) -> Unit).invoke(Success(keyPair.privateKey))
-        }
-        whenever(deviceAuthenticator.sign(userKey, keyPair.privateKey, "zYwKaKnqS2YzvhXSK+sFjC7FKBoprArqz6LpJ8qe9+g=", getExpiration())).thenReturn("jws")
+        whenever(deviceAuthenticator.isSupported(context)).thenReturn(true)
+        whenever(deviceAuthenticator.authenticate(any())).thenReturn(Success(keyPair.privateKey))
+        whenever(deviceAuthenticator.sign(userKey,
+            keyPair.privateKey,
+            "zYwKaKnqS2YzvhXSK+sFjC7FKBoprArqz6LpJ8qe9+g=",
+            getExpiration())).thenReturn("jws")
         var success = false
-        val listener = object: FRListener<Void> {
+        val listener = object : FRListener<Void> {
             override fun onSuccess(result: Void?) {
                 success = true
                 authenticationLatch.countDown()
@@ -88,32 +106,41 @@
             }
         }
 
-        val testObject: DeviceSigningVerifierCallbackMock = DeviceSigningVerifierCallbackMock(rawContent)
+        val testObject: DeviceSigningVerifierCallbackMock =
+            DeviceSigningVerifierCallbackMock(rawContent)
         testObject.executeAuthenticate(context, userKey, listener, deviceAuthenticator)
         authenticationLatch.await()
         assertTrue(success)
     }
 
     @Test
-    fun testSuccessPathForMultipleKeyFound() {
-        val rawContent = "{\"type\":\"DeviceSigningVerifierCallback\",\"output\":[{\"name\":\"userId\",\"value\":\"jey\"},{\"name\":\"challenge\",\"value\":\"zYwKaKnqS2YzvhXSK+sFjC7FKBoprArqz6LpJ8qe9+g=\"},{\"name\":\"title\",\"value\":\"Authentication required\"},{\"name\":\"subtitle\",\"value\":\"Cryptography device binding\"},{\"name\":\"description\",\"value\":\"Please complete with biometric to proceed\"},{\"name\":\"timeout\",\"value\":20}],\"input\":[{\"name\":\"IDToken1jws\",\"value\":\"\"},{\"name\":\"IDToken1clientError\",\"value\":\"\"}]}"
+    fun testSuccessPathForMultipleKeyFound() = runBlocking {
+        val rawContent =
+            "{\"type\":\"DeviceSigningVerifierCallback\",\"output\":[{\"name\":\"userId\",\"value\":\"jey\"},{\"name\":\"challenge\",\"value\":\"zYwKaKnqS2YzvhXSK+sFjC7FKBoprArqz6LpJ8qe9+g=\"},{\"name\":\"title\",\"value\":\"Authentication required\"},{\"name\":\"subtitle\",\"value\":\"Cryptography device binding\"},{\"name\":\"description\",\"value\":\"Please complete with biometric to proceed\"},{\"name\":\"timeout\",\"value\":20}],\"input\":[{\"name\":\"IDToken1jws\",\"value\":\"\"},{\"name\":\"IDToken1clientError\",\"value\":\"\"}]}"
         val mockFragmentActivity = mock<FragmentActivity>()
         val fragment = mock<DeviceBindFragment>()
         val userKeyService = mock<UserKeyService>()
         val authenticationLatch = CountDownLatch(1)
-        val userKey = UserKey("jey", "jey", "kid", DeviceBindingAuthenticationType.NONE, "jeyKeyAlias")
-        val userKey1 = UserKey("andy", "andy", "kid", DeviceBindingAuthenticationType.NONE, "jeyKeyAlias")
-
-        val testObject: DeviceSigningVerifierCallbackMock = DeviceSigningVerifierCallbackMock(rawContent)
-
-        whenever(userKeyService.getKeyStatus("jey")).thenReturn(MultipleKeysFound(mutableListOf(userKey, userKey1)))
-        whenever(deviceAuthenticator.isSupported()).thenReturn(true)
-        whenever(deviceAuthenticator.authenticate(eq(20), any())).thenAnswer {
-            (it.arguments[1] as (DeviceBindingStatus<PrivateKey>) -> Unit).invoke(Success(keyPair.privateKey))
-        }
-        whenever(deviceAuthenticator.sign(userKey, keyPair.privateKey, "zYwKaKnqS2YzvhXSK+sFjC7FKBoprArqz6LpJ8qe9+g=", getExpiration())).thenReturn("jws")
+        val userKey =
+            UserKey("jey", "jey", "kid", DeviceBindingAuthenticationType.NONE, "jeyKeyAlias")
+        val userKey1 =
+            UserKey("andy", "andy", "kid", DeviceBindingAuthenticationType.NONE, "jeyKeyAlias")
+
+        val testObject: DeviceSigningVerifierCallbackMock =
+            DeviceSigningVerifierCallbackMock(rawContent)
+
+        whenever(userKeyService.getKeyStatus("jey")).thenReturn(MultipleKeysFound(mutableListOf(
+            userKey,
+            userKey1)))
+        whenever(deviceAuthenticator.isSupported(context)).thenReturn(true)
+        whenever(deviceAuthenticator.authenticate(any())).thenReturn(Success(keyPair.privateKey))
+
+        whenever(deviceAuthenticator.sign(userKey,
+            keyPair.privateKey,
+            "zYwKaKnqS2YzvhXSK+sFjC7FKBoprArqz6LpJ8qe9+g=",
+            getExpiration())).thenReturn("jws")
         var success = false
-        val listener = object: FRListener<Void> {
+        val listener = object : FRListener<Void> {
             override fun onSuccess(result: Void?) {
                 success = true
                 authenticationLatch.countDown()
@@ -125,10 +152,8 @@
             }
         }
 
-
-        testObject.executeGetUserKey(mockFragmentActivity, userKeyService) {
-            testObject.executeAuthenticate(context, it, listener, deviceAuthenticator)
-        }
+        var key = testObject.executeGetUserKey(mockFragmentActivity, userKeyService)
+        testObject.executeAuthenticate(context, key, listener, deviceAuthenticator)
 
         authenticationLatch.await()
         assertTrue(success)
@@ -136,18 +161,22 @@
 
 
     @Test
-    fun testNoKeyFound() {
-        val rawContent = "{\"type\":\"DeviceSigningVerifierCallback\",\"output\":[{\"name\":\"userId\",\"value\":\"jey\"},{\"name\":\"challenge\",\"value\":\"zYwKaKnqS2YzvhXSK+sFjC7FKBoprArqz6LpJ8qe9+g=\"},{\"name\":\"title\",\"value\":\"Authentication required\"},{\"name\":\"subtitle\",\"value\":\"Cryptography device binding\"},{\"name\":\"description\",\"value\":\"Please complete with biometric to proceed\"},{\"name\":\"timeout\",\"value\":20}],\"input\":[{\"name\":\"IDToken1jws\",\"value\":\"\"},{\"name\":\"IDToken1clientError\",\"value\":\"\"}]}"
+    fun testNoKeyFound() = runBlocking {
+        val rawContent =
+            "{\"type\":\"DeviceSigningVerifierCallback\",\"output\":[{\"name\":\"userId\",\"value\":\"jey\"},{\"name\":\"challenge\",\"value\":\"zYwKaKnqS2YzvhXSK+sFjC7FKBoprArqz6LpJ8qe9+g=\"},{\"name\":\"title\",\"value\":\"Authentication required\"},{\"name\":\"subtitle\",\"value\":\"Cryptography device binding\"},{\"name\":\"description\",\"value\":\"Please complete with biometric to proceed\"},{\"name\":\"timeout\",\"value\":20}],\"input\":[{\"name\":\"IDToken1jws\",\"value\":\"\"},{\"name\":\"IDToken1clientError\",\"value\":\"\"}]}"
         val authenticationLatch = CountDownLatch(1)
-        val userKey = UserKey("jey", "jey", "kid", DeviceBindingAuthenticationType.NONE, "jeyKeyAlias")
+        val userKey =
+            UserKey("jey", "jey", "kid", DeviceBindingAuthenticationType.NONE, "jeyKeyAlias")
         whenever(userKeyService.getKeyStatus("jey")).thenReturn(NoKeysFound)
-        whenever(deviceAuthenticator.isSupported()).thenReturn(true)
-        whenever(deviceAuthenticator.authenticate(eq(20), any())).thenAnswer {
-            (it.arguments[1] as (DeviceBindingStatus<PrivateKey>) -> Unit).invoke(Success(keyPair.privateKey))
-        }
-        whenever(deviceAuthenticator.sign(userKey, keyPair.privateKey, "zYwKaKnqS2YzvhXSK+sFjC7FKBoprArqz6LpJ8qe9+g=", getExpiration())).thenReturn("jws")
+        whenever(deviceAuthenticator.isSupported(context)).thenReturn(true)
+        whenever(deviceAuthenticator.authenticate(any())).thenReturn(Success(keyPair.privateKey))
+
+        whenever(deviceAuthenticator.sign(userKey,
+            keyPair.privateKey,
+            "zYwKaKnqS2YzvhXSK+sFjC7FKBoprArqz6LpJ8qe9+g=",
+            getExpiration())).thenReturn("jws")
         var exception = false
-        val listener = object: FRListener<Void> {
+        val listener = object : FRListener<Void> {
             override fun onSuccess(result: Void?) {
                 exception = false
                 fail()
@@ -160,7 +189,8 @@
             }
         }
 
-        val testObject: DeviceSigningVerifierCallbackMock = DeviceSigningVerifierCallbackMock(rawContent)
+        val testObject: DeviceSigningVerifierCallbackMock =
+            DeviceSigningVerifierCallbackMock(rawContent)
         testObject.executeAllKey(context, userKeyService, listener)
         authenticationLatch.await()
         assertTrue(exception)
@@ -168,56 +198,39 @@
 
     fun getExpiration(): Date {
         val date = Calendar.getInstance();
-        date.add(Calendar.SECOND,  60)
+        date.add(Calendar.SECOND, 60)
         return date.time;
     }
 }
 
 
-class DeviceSigningVerifierCallbackMock constructor(rawContent: String, jsonObject: JSONObject = JSONObject(rawContent), value: Int = 0): DeviceSigningVerifierCallback(jsonObject, value) {
-
-    fun executeAuthenticate(
-        context: Context,
-        userKey: UserKey,
-        listener: FRListener<Void>,
-        authInterface: DeviceAuthenticator
-    ) {
-        authenticate(context, userKey ,listener,  authInterface)
-    }
-
-    fun executeGetUserKey(
-        activity: FragmentActivity,
-        viewModel: UserKeyService,
-        listener: (UserKey) -> (Unit)
-    ) {
-        getUserKey(activity ,viewModel ,listener)
-    }
-
-    fun executeAllKey(
-        context: Context,
-        userKeyService: UserKeyService,
-        listener: FRListener<Void>
-    ) {
+class DeviceSigningVerifierCallbackMock constructor(rawContent: String,
+                                                    jsonObject: JSONObject = JSONObject(rawContent),
+                                                    value: Int = 0) :
+    DeviceSigningVerifierCallback(jsonObject, value) {
+
+    suspend fun executeAuthenticate(context: Context,
+                                    userKey: UserKey,
+                                    listener: FRListener<Void>,
+                                    authInterface: DeviceAuthenticator) {
+        authenticate(context, userKey, listener, authInterface)
+    }
+
+    suspend fun executeGetUserKey(activity: FragmentActivity,
+                                  viewModel: UserKeyService) : UserKey {
+        return getUserKey(activity, viewModel)
+    }
+
+    fun executeAllKey(context: Context,
+                      userKeyService: UserKeyService,
+                      listener: FRListener<Void>) {
         super.execute(context, userKeyService, listener)
     }
 
-    override fun getUserKey(activity: FragmentActivity,
-                             userKeyService: UserKeyService,
-                             listener: (UserKey) -> (Unit)) {
-
-        val userKey = UserKey("jey", "jey", "kid", DeviceBindingAuthenticationType.NONE, "jeyKeyAlias")
-        listener(userKey)
-    }
-
-<<<<<<< HEAD
-    override fun authenticate(context: Context,
-        userKey: UserKey,
-        listener: FRListener<Void>,
-        authInterface: DeviceAuthenticator
-    ) {
-        super.authenticate(context, userKey, listener, authInterface)
-    }
-
-=======
->>>>>>> d2f77c82
+    override suspend fun getUserKey(activity: FragmentActivity,
+                                    userKeyService: UserKeyService): UserKey {
+        return UserKey("jey", "jey", "kid", DeviceBindingAuthenticationType.NONE, "jeyKeyAlias")
+
+    }
+
 }