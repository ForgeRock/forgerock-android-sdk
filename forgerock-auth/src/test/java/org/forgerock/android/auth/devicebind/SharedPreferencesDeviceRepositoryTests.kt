--- conflicted
+++ resolved
@@ -27,39 +27,26 @@
 class SharedPreferencesDeviceRepositoryTests {
 
     val context: Context = ApplicationProvider.getApplicationContext()
-<<<<<<< HEAD
+    private val sharedPreferences = context.getSharedPreferences("TestSharedPreferences", Context.MODE_PRIVATE)
+
     val result = "{\"userId\":\"userid\",\"username\":\"stoyan\",\"kid\":\"bfe1fe2a-66be-49a3-9550-8eb042773d17\",\"authType\":\"BIOMETRIC_ONLY\",\"createdAt\":13123213213}"
-
-    @Before
-    fun setUp() {
-        whenever(sharedPreferences.getString("key", null)).thenReturn(null)
-        whenever(sharedPreferences.edit()).thenReturn(editor)
-        whenever(editor.putString("key", result)).thenReturn(editor)
-        whenever(editor.apply()).thenAnswer { Unit }
-=======
-    private val sharedPreferences = context.getSharedPreferences("TestSharedPreferences", Context.MODE_PRIVATE)
 
     @After
     fun tearDown() {
         sharedPreferences.edit().clear().apply();
->>>>>>> c9bdc920
     }
 
     @Test
     fun persistData() {
-<<<<<<< HEAD
-        val testObject = SharedPreferencesDeviceRepository(context, sharedPreferences = sharedPreferences, uuid = "bfe1fe2a-66be-49a3-9550-8eb042773d17")
-        testObject.persist( "userid", "stoyan","key", DeviceBindingAuthenticationType.BIOMETRIC_ONLY, 13123213213)
-        verify(editor).putString("key", result)
-=======
         val testObject = SharedPreferencesDeviceRepository(context, sharedPreferences = sharedPreferences)
-        testObject.persist( "userid", "stoyan","key", DeviceBindingAuthenticationType.BIOMETRIC_ONLY)
+        testObject.persist( "userid", "stoyan","key", DeviceBindingAuthenticationType.BIOMETRIC_ONLY, 123444)
         val result = JSONObject(sharedPreferences.getString("key", null))
         assertThat(result.getString("userId")).isEqualTo("userid")
         assertThat(result.getString("username")).isEqualTo("stoyan")
         assertThat(result.getString("kid")).isNotNull
+        assertThat(result.getLong("createdAt")).isEqualTo(123444)
         assertThat(result.getString("authType")).isEqualTo(DeviceBindingAuthenticationType.BIOMETRIC_ONLY.serializedValue)
->>>>>>> c9bdc920
+
     }
 
     @Test
