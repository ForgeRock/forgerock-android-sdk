--- conflicted
+++ resolved
@@ -35,38 +35,26 @@
      * The challenge received from server
      */
     lateinit var challenge: String
-<<<<<<< HEAD
-
-=======
-        private set
->>>>>>> d2f77c82
+        private set
+
     /**
      * The title to be displayed in biometric prompt
      */
     lateinit var title: String
-<<<<<<< HEAD
-
-=======
-        private set
->>>>>>> d2f77c82
+        private set
+
     /**
      * The subtitle to be displayed in biometric prompt
      */
     lateinit var subtitle: String
-<<<<<<< HEAD
-
-=======
-        private set
->>>>>>> d2f77c82
+        private set
+
     /**
      * The description to be displayed in biometric prompt
      */
     lateinit var description: String
-<<<<<<< HEAD
-
-=======
-        private set
->>>>>>> d2f77c82
+        private set
+
     /**
      * The timeout to be to expire the biometric authentication
      */
@@ -112,12 +100,7 @@
      * @param context  The Application Context
      * @param listener The Listener to listen for the result
      */
-<<<<<<< HEAD
-    fun sign(context: Context, listener: FRListener<Void>) {
-=======
-    open fun sign(context: Context,
-             listener: FRListener<Void>) {
->>>>>>> d2f77c82
+    open fun sign(context: Context, listener: FRListener<Void>) {
         execute(context, listener = listener)
     }
 
@@ -126,30 +109,26 @@
      *
      * @param userKey User Information
      * @param listener The Listener to listen for the result
-     * @param authInterface Interface to find the Authentication Type
-     */
-    @JvmOverloads
-<<<<<<< HEAD
+     * @param deviceAuthenticator Interface to find the Authentication Type
+     */
+    @JvmOverloads
     protected open fun authenticate(context: Context,
                                     userKey: UserKey,
-=======
-    internal fun authenticate(userKey: UserKey,
->>>>>>> d2f77c82
                                     listener: FRListener<Void>,
-                                    authInterface: DeviceAuthenticator = getDeviceBindAuthenticator(
+                                    deviceAuthenticator: DeviceAuthenticator = getDeviceBindAuthenticator(
                                         context,
                                         userKey)) {
 
-        initialize(userKey.userId, title, subtitle, description, userKey.authType, authInterface)
-
-        if (authInterface.isSupported().not()) {
+        deviceAuthenticator.initialize(userKey.userId, title, subtitle, description)
+
+        if (deviceAuthenticator.isSupported(context).not()) {
             handleException(Unsupported(), e = null, listener = listener)
             return
         }
         try {
-            authInterface.authenticate(timeout ?: 60) { result ->
+            deviceAuthenticator.authenticate(context, timeout ?: 60) { result ->
                 if (result is Success) {
-                    val jws = authInterface.sign(userKey,
+                    val jws = deviceAuthenticator.sign(userKey,
                         result.privateKey,
                         challenge,
                         getExpiration(timeout))
@@ -174,8 +153,8 @@
      */
     @JvmOverloads
     internal fun execute(context: Context,
-                               userKeyService: UserKeyService = UserDeviceKeyService(context),
-                               listener: FRListener<Void>) {
+                         userKeyService: UserKeyService = UserDeviceKeyService(context),
+                         listener: FRListener<Void>) {
 
         when (val status = userKeyService.getKeyStatus(userId)) {
             is NoKeysFound -> handleException(UnRegister(), null, listener)
@@ -209,7 +188,7 @@
      */
     protected open fun getDeviceBindAuthenticator(context: Context,
                                                   userKey: UserKey): DeviceAuthenticator {
-        return getDeviceBindAuthenticator(context, userKey.authType)
+        return getDeviceAuthenticator(context, userKey.authType)
     }
 
     /**
