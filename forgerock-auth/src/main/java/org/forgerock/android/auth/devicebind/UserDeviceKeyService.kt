/*
<<<<<<< HEAD
 * Copyright (c) 2022 - 2023 ForgeRock. All rights reserved.
=======
 * Copyright (c) 2023 ForgeRock. All rights reserved.
>>>>>>> c9bdc920
 *
 * This software may be modified and distributed under the terms
 * of the MIT license. See the LICENSE file for details.
 */

package org.forgerock.android.auth.devicebind

import android.content.Context
import android.os.Parcelable
import kotlinx.parcelize.Parcelize
import org.forgerock.android.auth.callback.DeviceBindingAuthenticationType
import org.forgerock.android.auth.callback.getAuthType
import org.json.JSONObject


interface UserKeyService {

    /**
     * Fetch the key existence status in device.
     * @param  userId id optional and received from server
     */
    fun getKeyStatus(userId: String?): KeyFoundStatus

    /**
     * Get all the user keys in device.
     */
    val userKeys: MutableList<UserKey>

    /**
     * Delete user key
     */
    fun delete(userKey: UserKey)
}

internal class UserDeviceKeyService(val context: Context,
                                    private val deviceRepository: DeviceRepository = SharedPreferencesDeviceRepository(
                                        context)) : UserKeyService {

    /**
     * Get all the user keys in device.
     */
    override var userKeys: MutableList<UserKey> = mutableListOf()

    init {
        getAllUsers()
    }

    private fun getAllUsers() {
        deviceRepository.getAllKeys()?.mapNotNull {
            val json = JSONObject(it.value as String)
            UserKey(
                json.getString(userIdKey),
                json.getString(userNameKey),
                json.getString(kidKey),
                DeviceBindingAuthenticationType.valueOf(json.getString(authTypeKey)),
                it.key,
                json.getLong(createdAtKey)
            )
        }?.toMutableList()?.also {
            userKeys = it
        }
    }

    override fun delete(userKey: UserKey) {
        deviceRepository.delete(userKey.keyAlias)
        userKeys.remove(userKey)
        userKey.authType.getAuthType().initialize(userKey.userId).deleteKeys(context)
    }


    /**
     * Fetch the key existence status in device.
     * @param  userId id optional and received from server
     */
    override fun getKeyStatus(userId: String?): KeyFoundStatus {
        if (userId.isNullOrEmpty().not()) {
            val key = userKeys.firstOrNull { it.userId == userId }
            return key?.let {
                SingleKeyFound(it)
            } ?: NoKeysFound
        }

        return when (userKeys.size) {
            0 -> NoKeysFound
            1 -> SingleKeyFound(userKeys.first())
            else -> MultipleKeysFound(userKeys)
        }
    }
}

/**
 * Key existence status in device.
 */
sealed class KeyFoundStatus
data class SingleKeyFound(val key: UserKey) : KeyFoundStatus()
data class MultipleKeysFound(val keys: MutableList<UserKey>) : KeyFoundStatus()
object NoKeysFound : KeyFoundStatus()

/**
 * UserKey DTO
 */
@Parcelize
<<<<<<< HEAD
data class UserKey(val userId: String,
                   val userName: String,
                   val kid: String,
                   val authType: DeviceBindingAuthenticationType,
                   val keyAlias: String,
                   val createdAt: Long): Parcelable
=======
data class UserKey internal constructor(val userId: String,
                                        val userName: String,
                                        val kid: String,
                                        val authType: DeviceBindingAuthenticationType,
                                        val keyAlias: String) : Parcelable

>>>>>>> c9bdc920
@Parcelize
data class UserKeys(
    val items: List<UserKey>?
) : Parcelable<|MERGE_RESOLUTION|>--- conflicted
+++ resolved
@@ -1,9 +1,5 @@
 /*
-<<<<<<< HEAD
- * Copyright (c) 2022 - 2023 ForgeRock. All rights reserved.
-=======
  * Copyright (c) 2023 ForgeRock. All rights reserved.
->>>>>>> c9bdc920
  *
  * This software may be modified and distributed under the terms
  * of the MIT license. See the LICENSE file for details.
@@ -106,21 +102,14 @@
  * UserKey DTO
  */
 @Parcelize
-<<<<<<< HEAD
-data class UserKey(val userId: String,
-                   val userName: String,
-                   val kid: String,
-                   val authType: DeviceBindingAuthenticationType,
-                   val keyAlias: String,
-                   val createdAt: Long): Parcelable
-=======
+
 data class UserKey internal constructor(val userId: String,
                                         val userName: String,
                                         val kid: String,
                                         val authType: DeviceBindingAuthenticationType,
-                                        val keyAlias: String) : Parcelable
+                                        val keyAlias: String,
+                                        val createdAt: Long) : Parcelable
 
->>>>>>> c9bdc920
 @Parcelize
 data class UserKeys(
     val items: List<UserKey>?
