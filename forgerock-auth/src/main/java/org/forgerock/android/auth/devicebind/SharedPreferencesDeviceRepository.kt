/*
 * Copyright (c) 2022 - 2023 ForgeRock. All rights reserved.
 *
 * This software may be modified and distributed under the terms
 * of the MIT license. See the LICENSE file for details.
 */

package org.forgerock.android.auth.devicebind

import android.content.Context
import android.content.SharedPreferences
import org.forgerock.android.auth.EncryptedPreferences
import org.forgerock.android.auth.callback.DeviceBindingAuthenticationType
import org.json.JSONException
import org.json.JSONObject
import java.util.*

const val ORG_FORGEROCK_V_1_DEVICE_REPO = "org.forgerock.v1.DEVICE_REPO"

interface DeviceRepository {
    /**
     * Persist the data in encrypted shared preference
     */
    fun persist(userId: String,
                userName: String,
                key: String,
                authenticationType: DeviceBindingAuthenticationType,
                createdAt: Long = System.currentTimeMillis()): String

    fun getAllKeys(): MutableMap<String, *>?

    fun delete(key: String)

}

const val userIdKey = "userId"
const val kidKey = "kid"
const val authTypeKey = "authType"
const val userNameKey = "username"
const val createdAtKey = "createdAt"

/**
 * Helper class to save and retrieve EncryptedMessage
 */
internal class SharedPreferencesDeviceRepository(context: Context,
                                                 private val sharedPreferences: SharedPreferences =
                                                     EncryptedPreferences.getInstance(context,
                                                         ORG_FORGEROCK_V_1_DEVICE_REPO)) :
    DeviceRepository {

    /**
     * Persist the data in encrypted shared preference
     */
    override fun persist(userId: String,
                         userName: String,
                         key: String,
<<<<<<< HEAD
                         authenticationType: DeviceBindingAuthenticationType,
                         createdAt: Long): String {
            val jsonObject = JSONObject()
            try {
                jsonObject.put(userIdKey, userId)
                jsonObject.put(userNameKey, userName)
                jsonObject.put(kidKey, uuid)
                jsonObject.put(authTypeKey, authenticationType.serializedValue)
                jsonObject.put(createdAtKey, createdAt)
            } catch (e: JSONException) {
                throw RuntimeException(e)
            }
            sharedPreferences.edit().putString(key, jsonObject.toString())?.apply()
        return this.uuid
=======
                         authenticationType: DeviceBindingAuthenticationType): String {
        val jsonObject = JSONObject()
        val uuid = UUID.randomUUID().toString()

        try {
            jsonObject.put(userIdKey, userId)
            jsonObject.put(userNameKey, userName)
            jsonObject.put(kidKey, uuid)
            jsonObject.put(authTypeKey, authenticationType.serializedValue)
        } catch (e: JSONException) {
            throw RuntimeException(e)
        }
        sharedPreferences.edit().putString(key, jsonObject.toString())?.apply()
        return uuid
>>>>>>> c9bdc920
    }

    override fun getAllKeys(): MutableMap<String, *>? {
        return sharedPreferences.all
    }

    override fun delete(key: String) {
        sharedPreferences.edit().remove(key).apply()
    }
}<|MERGE_RESOLUTION|>--- conflicted
+++ resolved
@@ -54,37 +54,23 @@
     override fun persist(userId: String,
                          userName: String,
                          key: String,
-<<<<<<< HEAD
                          authenticationType: DeviceBindingAuthenticationType,
                          createdAt: Long): String {
-            val jsonObject = JSONObject()
-            try {
-                jsonObject.put(userIdKey, userId)
-                jsonObject.put(userNameKey, userName)
-                jsonObject.put(kidKey, uuid)
-                jsonObject.put(authTypeKey, authenticationType.serializedValue)
-                jsonObject.put(createdAtKey, createdAt)
-            } catch (e: JSONException) {
-                throw RuntimeException(e)
-            }
-            sharedPreferences.edit().putString(key, jsonObject.toString())?.apply()
-        return this.uuid
-=======
-                         authenticationType: DeviceBindingAuthenticationType): String {
+
         val jsonObject = JSONObject()
         val uuid = UUID.randomUUID().toString()
-
         try {
             jsonObject.put(userIdKey, userId)
             jsonObject.put(userNameKey, userName)
             jsonObject.put(kidKey, uuid)
             jsonObject.put(authTypeKey, authenticationType.serializedValue)
+            jsonObject.put(createdAtKey, createdAt)
         } catch (e: JSONException) {
             throw RuntimeException(e)
         }
         sharedPreferences.edit().putString(key, jsonObject.toString())?.apply()
         return uuid
->>>>>>> c9bdc920
+
     }
 
     override fun getAllKeys(): MutableMap<String, *>? {
