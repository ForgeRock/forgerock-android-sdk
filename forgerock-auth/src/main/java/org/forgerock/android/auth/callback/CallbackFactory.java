/*
 * Copyright (c) 2019 - 2022 ForgeRock. All rights reserved.
 *
 * This software may be modified and distributed under the terms
 * of the MIT license. See the LICENSE file for details.
 */

package org.forgerock.android.auth.callback;

import org.forgerock.android.auth.Logger;

import java.util.HashMap;
import java.util.Map;

import lombok.Getter;

/**
 * Factory to manage supported {@link Callback}
 */
public class CallbackFactory {

    private static final String TAG = CallbackFactory.class.getSimpleName();
    private static final CallbackFactory INSTANCE = new CallbackFactory();

    @Getter
    private Map<String, Class<? extends Callback>> callbacks = new HashMap<>();

    private CallbackFactory() {
        register(ChoiceCallback.class);
        register(NameCallback.class);
        register(PasswordCallback.class);
        register(StringAttributeInputCallback.class);
        register(NumberAttributeInputCallback.class);
        register(BooleanAttributeInputCallback.class);
        register(ValidatedPasswordCallback.class);
        register(ValidatedUsernameCallback.class);
        register(KbaCreateCallback.class);
        register(TermsAndConditionsCallback.class);
        register(PollingWaitCallback.class);
        register(ConfirmationCallback.class);
        register(TextOutputCallback.class);
        register(SuspendedTextOutputCallback.class);
        register(ReCaptchaCallback.class);
        register(ConsentMappingCallback.class);
        register(HiddenValueCallback.class);
        register(DeviceProfileCallback.class);
        register(MetadataCallback.class);
        register(WebAuthnRegistrationCallback.class);
        register(WebAuthnAuthenticationCallback.class);
        register(SelectIdPCallback.class);
        register(IdPCallback.class);
        register(DeviceBindingCallback.class);
<<<<<<< HEAD
=======
        register(DeviceSigningVerifierCallback.class);
>>>>>>> e539ac4b
    }

    /**
     * Returns a cached instance {@link CallbackFactory}
     *
     * @return instance of {@link CallbackFactory}
     */
    public static CallbackFactory getInstance() {
        return INSTANCE;
    }

    /**
     * Register new Callback Class
     *
     * @param callback The callback Class
     */
    public void register(Class<? extends Callback> callback) {
        try {
            callbacks.put(getType(callback), callback);
        } catch (Exception e) {
            Logger.error(TAG, e, e.getMessage());
        }
    }

    public String getType(Class<? extends Callback> callback) throws InstantiationException, IllegalAccessException {
        return callback.newInstance().getType();
    }

}<|MERGE_RESOLUTION|>--- conflicted
+++ resolved
@@ -50,10 +50,7 @@
         register(SelectIdPCallback.class);
         register(IdPCallback.class);
         register(DeviceBindingCallback.class);
-<<<<<<< HEAD
-=======
         register(DeviceSigningVerifierCallback.class);
->>>>>>> e539ac4b
     }
 
     /**
