/*
 * Copyright (c) 2019 - 2022 ForgeRock. All rights reserved.
 *
 * This software may be modified and distributed under the terms
 * of the MIT license. See the LICENSE file for details.
 */

apply plugin: 'com.android.application'

android {
    compileSdkVersion 31
    defaultConfig {
        applicationId "org.forgerock.auth"
        minSdkVersion 23
        targetSdkVersion 31
        versionCode 1
        versionName "1.0"
        testInstrumentationRunner "androidx.test.runner.AndroidJUnitRunner"

        resValue "string", "forgerock_sso_permission", "com.forgerock.permission"

        manifestPlaceholders = [
                forgerock_sso_permission :"com.forgerock.permission"
        ]


    }
    buildTypes {
        release {
            minifyEnabled true
            shrinkResources true
            proguardFiles getDefaultProguardFile('proguard-android-optimize.txt'), 'proguard-rules.pro'
        }
        debug {
        }
    }

    signingConfigs {
        debug {
            storeFile file('../debug.jks')
            storePassword 'android'
            keyAlias 'androiddebugkey'
            keyPassword 'android'
        }
    }

    compileOptions {
        sourceCompatibility JavaVersion.VERSION_1_8
        targetCompatibility JavaVersion.VERSION_1_8
    }
}

repositories {
    maven {
        url 'https://oss.sonatype.org/content/repositories/snapshots/'
    }
}

dependencies {

    implementation project(':forgerock-auth')
    implementation project(':forgerock-auth-ui')

    /*
    implementation 'org.forgerock:forgerock-auth:3.3.3'
    implementation 'org.forgerock:forgerock-auth-ui:3.3.3'
     */

    implementation 'com.squareup.okhttp3:okhttp:4.10.0'
    implementation 'com.squareup.okhttp3:logging-interceptor:4.10.0'

    implementation fileTree(dir: 'libs', include: ['*.jar'])
    implementation 'androidx.appcompat:appcompat:1.2.0'
    implementation 'com.google.android.material:material:1.3.0'
    implementation 'com.google.android.gms:play-services-location:20.0.0'
    implementation 'com.google.android.gms:play-services-safetynet:18.0.1'
    implementation 'androidx.annotation:annotation:1.1.0'
    implementation 'androidx.constraintlayout:constraintlayout:2.0.4'
    implementation 'androidx.lifecycle:lifecycle-extensions:2.2.0'
    implementation 'net.openid:appauth:0.7.1'
    implementation 'com.google.android.gms:play-services-fido:18.1.0'
<<<<<<< HEAD
    implementation 'com.nimbusds:nimbus-jose-jwt:9.23'

=======
    implementation 'com.google.android.gms:play-services-basement:18.1.0'
>>>>>>> b751c6b7

    //SocialLogin
    implementation 'com.google.android.gms:play-services-auth:20.3.0'
    implementation 'com.facebook.android:facebook-login:12.3.0'

    // JWT
    implementation 'com.nimbusds:nimbus-jose-jwt:9.0.1'


    testImplementation 'junit:junit:4.13.2'
    androidTestImplementation 'androidx.test:runner:1.4.0'
    androidTestImplementation 'androidx.test.espresso:espresso-core:3.4.0'

}<|MERGE_RESOLUTION|>--- conflicted
+++ resolved
@@ -79,12 +79,8 @@
     implementation 'androidx.lifecycle:lifecycle-extensions:2.2.0'
     implementation 'net.openid:appauth:0.7.1'
     implementation 'com.google.android.gms:play-services-fido:18.1.0'
-<<<<<<< HEAD
     implementation 'com.nimbusds:nimbus-jose-jwt:9.23'
-
-=======
     implementation 'com.google.android.gms:play-services-basement:18.1.0'
->>>>>>> b751c6b7
 
     //SocialLogin
     implementation 'com.google.android.gms:play-services-auth:20.3.0'
