/*
 * Copyright (c) 2019 - 2022 ForgeRock. All rights reserved.
 *
 * This software may be modified and distributed under the terms
 * of the MIT license. See the LICENSE file for details.
 */

apply plugin: 'com.android.application'

android {
    compileSdkVersion 33
    defaultConfig {
        applicationId "org.forgerock.auth"
        minSdkVersion 23
<<<<<<< HEAD
        targetSdkVersion 31
=======
        targetSdkVersion 33
>>>>>>> e539ac4b
        versionCode 1
        versionName "1.0"
        testInstrumentationRunner "androidx.test.runner.AndroidJUnitRunner"

        resValue "string", "forgerock_sso_permission", "com.forgerock.permission"

        manifestPlaceholders = [
                forgerock_sso_permission :"com.forgerock.permission"
        ]


    }
    buildTypes {
        release {
            minifyEnabled true
            shrinkResources true
            proguardFiles getDefaultProguardFile('proguard-android-optimize.txt'), 'proguard-rules.pro'
        }
        debug {
        }
    }

    signingConfigs {
        debug {
            storeFile file('../debug.jks')
            storePassword 'android'
            keyAlias 'androiddebugkey'
            keyPassword 'android'
        }
    }

    compileOptions {
        sourceCompatibility JavaVersion.VERSION_1_8
        targetCompatibility JavaVersion.VERSION_1_8
    }
}

repositories {
    maven {
        url 'https://oss.sonatype.org/content/repositories/snapshots/'
    }
}

dependencies {

    implementation project(':forgerock-auth')
    implementation project(':forgerock-auth-ui')

    /*
    implementation 'org.forgerock:forgerock-auth:3.3.3'
    implementation 'org.forgerock:forgerock-auth-ui:3.3.3'
     */

    implementation 'com.squareup.okhttp3:okhttp:4.10.0'
    implementation 'com.squareup.okhttp3:logging-interceptor:4.10.0'

    implementation fileTree(dir: 'libs', include: ['*.jar'])
    implementation 'androidx.appcompat:appcompat:1.2.0'
    implementation 'com.google.android.material:material:1.3.0'
    implementation 'com.google.android.gms:play-services-location:20.0.0'
    implementation 'com.google.android.gms:play-services-safetynet:18.0.1'
    implementation 'androidx.annotation:annotation:1.1.0'
    implementation 'androidx.constraintlayout:constraintlayout:2.0.4'
    implementation 'androidx.lifecycle:lifecycle-extensions:2.2.0'
    implementation 'net.openid:appauth:0.7.1'
    implementation 'com.google.android.gms:play-services-fido:18.1.0'
    implementation 'com.nimbusds:nimbus-jose-jwt:9.23'
    implementation 'com.google.android.gms:play-services-basement:18.1.0'

    //SocialLogin
    implementation 'com.google.android.gms:play-services-auth:20.3.0'
    implementation 'com.facebook.android:facebook-login:12.3.0'

    // JWT
    implementation 'com.nimbusds:nimbus-jose-jwt:9.0.1'


    testImplementation 'junit:junit:4.13.2'
    androidTestImplementation 'androidx.test:runner:1.4.0'
    androidTestImplementation 'androidx.test.espresso:espresso-core:3.4.0'

}<|MERGE_RESOLUTION|>--- conflicted
+++ resolved
@@ -12,11 +12,7 @@
     defaultConfig {
         applicationId "org.forgerock.auth"
         minSdkVersion 23
-<<<<<<< HEAD
-        targetSdkVersion 31
-=======
         targetSdkVersion 33
->>>>>>> e539ac4b
         versionCode 1
         versionName "1.0"
         testInstrumentationRunner "androidx.test.runner.AndroidJUnitRunner"
