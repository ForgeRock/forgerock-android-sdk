--- conflicted
+++ resolved
@@ -157,7 +157,6 @@
                         showNext = false
                     }
 
-<<<<<<< HEAD
                     is PingOneProtectEvaluationCallback -> {
                         PingOneProtectEvaluationCallback(callback = it, onCompleted = onNext)
                         showNext = false
@@ -167,9 +166,9 @@
                         PingOneProtectInitCallback(callback = it, onCompleted = onNext)
                         showNext = false
                     }
-=======
+
                     is TextInputCallback -> TextInputCallback(it)
->>>>>>> 1b152acb
+
 
                     else -> {
                         //Unsupported
