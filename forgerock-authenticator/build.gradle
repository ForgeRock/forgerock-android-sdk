--- conflicted
+++ resolved
@@ -17,13 +17,8 @@
     useLibrary 'android.test.mock'
 
     defaultConfig {
-<<<<<<< HEAD
         minSdkVersion 23
-        targetSdkVersion 31
-=======
-        minSdkVersion 21
         targetSdkVersion 33
->>>>>>> 25688d34
         testInstrumentationRunner "androidx.test.runner.AndroidJUnitRunner"
     }
 
