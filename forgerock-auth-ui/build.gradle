/*
 * Copyright (c) 2019 - 2022 ForgeRock. All rights reserved.
 *
 * This software may be modified and distributed under the terms
 * of the MIT license. See the LICENSE file for details.
 */

apply plugin: 'com.android.library'
apply plugin: 'maven-publish'
apply plugin: 'signing'

android {
    compileSdkVersion 33

    defaultConfig {
        minSdkVersion 23
<<<<<<< HEAD
        targetSdkVersion 33
=======
        targetSdkVersion 31
>>>>>>> c7aa465a
        testInstrumentationRunner "androidx.test.runner.AndroidJUnitRunner"
    }

    buildTypes {
        release {
            minifyEnabled false
            proguardFiles getDefaultProguardFile('proguard-android-optimize.txt'), 'proguard-rules.pro'
        }
    }

    compileOptions {
        sourceCompatibility JavaVersion.VERSION_1_8
        targetCompatibility JavaVersion.VERSION_1_8
    }
}

apply from: '../config/javadoc.gradle'
apply from: '../config/publish.gradle'

dependencies {

    api project(':forgerock-auth')
    implementation fileTree(dir: 'libs', include: ['*.jar'])

    implementation 'androidx.appcompat:appcompat:1.2.0'
    implementation 'androidx.constraintlayout:constraintlayout:2.0.4'
    implementation 'androidx.lifecycle:lifecycle-extensions:2.2.0'

    implementation 'com.google.android.material:material:1.3.0'
    implementation 'androidx.legacy:legacy-support-v4:1.0.0'
    testImplementation 'junit:junit:4.13.2'
    androidTestImplementation 'androidx.test:runner:1.4.0'
    androidTestImplementation 'androidx.test.espresso:espresso-core:3.4.0'

    compileOnly "org.projectlombok:lombok:1.18.8"
    delombok "org.projectlombok:lombok:1.18.8"
    annotationProcessor 'org.projectlombok:lombok:1.18.8'
}<|MERGE_RESOLUTION|>--- conflicted
+++ resolved
@@ -14,11 +14,7 @@
 
     defaultConfig {
         minSdkVersion 23
-<<<<<<< HEAD
         targetSdkVersion 33
-=======
-        targetSdkVersion 31
->>>>>>> c7aa465a
         testInstrumentationRunner "androidx.test.runner.AndroidJUnitRunner"
     }
 
