--- conflicted
+++ resolved
@@ -19,11 +19,7 @@
 
     defaultConfig {
         minSdkVersion 23
-<<<<<<< HEAD
         targetSdkVersion 33
-=======
-        targetSdkVersion 31
->>>>>>> c7aa465a
         buildConfigField 'String', 'VERSION_NAME', "\"" + VERSION + "\""
 
         testInstrumentationRunner "androidx.test.runner.AndroidJUnitRunner"
