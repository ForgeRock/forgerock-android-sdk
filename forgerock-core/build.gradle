/*
 * Copyright (c) 2020 -2022 ForgeRock. All rights reserved.
 *
 * This software may be modified and distributed under the terms
 * of the MIT license. See the LICENSE file for details.
 */

apply plugin: 'com.android.library'
apply plugin: "com.adarshr.test-logger"
apply plugin: 'maven-publish'
apply plugin: 'signing'
apply plugin: 'kotlin-android'

android {
    compileSdkVersion 33

    useLibrary 'android.test.base'
    useLibrary 'android.test.mock'

    defaultConfig {
        minSdkVersion 23
<<<<<<< HEAD
        targetSdkVersion 31
=======
        targetSdkVersion 33
>>>>>>> e539ac4b
        buildConfigField 'String', 'VERSION_NAME', "\"" + VERSION + "\""

        testInstrumentationRunner "androidx.test.runner.AndroidJUnitRunner"
        consumerProguardFiles 'consumer-rules.pro'
    }

    buildTypes {
        release {
            minifyEnabled false
            proguardFiles getDefaultProguardFile('proguard-android-optimize.txt'), 'proguard-rules.pro'
        }
    }

    testOptions {
        unitTests.includeAndroidResources = true
    }

    compileOptions {
        sourceCompatibility JavaVersion.VERSION_1_8
        targetCompatibility JavaVersion.VERSION_1_8
    }
    packagingOptions {
        jniLibs {
            pickFirsts += ['**/*.so']
        }
    }


    testOptions {
        unitTests.all {
            exclude '**/*TestSuite*'
        }
    }
}

apply from: '../config/logger.gradle'
apply from: '../config/javadoc.gradle'
apply from: '../config/publish.gradle'

/**
 * Dependencies
 */
dependencies {
    implementation fileTree(dir: 'libs', include: ['*.jar'])

    implementation 'com.squareup.okhttp3:okhttp:4.10.0'
    implementation 'com.squareup.okhttp3:logging-interceptor:4.10.0'
    implementation 'androidx.annotation:annotation:1.1.0'
    implementation 'androidx.security:security-crypto:1.0.0'

    // Biometric
    implementation 'androidx.biometric:biometric-ktx:1.2.0-alpha04'

    testImplementation 'androidx.test:core:1.4.0'
    testImplementation 'androidx.test:runner:1.4.0'

    androidTestImplementation 'androidx.test.ext:junit:1.1.3'
    androidTestImplementation 'androidx.test.espresso:espresso-core:3.4.0'
    androidTestImplementation 'com.squareup.okhttp:mockwebserver:2.7.5'
    androidTestImplementation 'commons-io:commons-io:2.6'
    androidTestImplementation 'com.android.support.test:rules:1.0.2'

    testImplementation 'junit:junit:4.13'
    testImplementation 'org.robolectric:robolectric:4.7.3'
    testImplementation 'com.squareup.okhttp:mockwebserver:2.7.5'
    testImplementation 'commons-io:commons-io:2.6'
    testImplementation 'org.assertj:assertj-core:3.16.1'

    testImplementation 'org.mockito:mockito-core:3.4.6'
    testImplementation 'org.powermock:powermock-module-junit4:2.0.2'
    testImplementation 'org.powermock:powermock-api-mockito2:2.0.2'

    compileOnly "org.projectlombok:lombok:1.18.8"
    delombok "org.projectlombok:lombok:1.18.8"
    annotationProcessor 'org.projectlombok:lombok:1.18.8'
}

repositories {
    mavenCentral()
}<|MERGE_RESOLUTION|>--- conflicted
+++ resolved
@@ -19,11 +19,7 @@
 
     defaultConfig {
         minSdkVersion 23
-<<<<<<< HEAD
-        targetSdkVersion 31
-=======
         targetSdkVersion 33
->>>>>>> e539ac4b
         buildConfigField 'String', 'VERSION_NAME', "\"" + VERSION + "\""
 
         testInstrumentationRunner "androidx.test.runner.AndroidJUnitRunner"
