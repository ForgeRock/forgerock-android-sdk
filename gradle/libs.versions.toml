[versions]
agp = "8.2.2"
annotation = "1.6.0"
appauth = "0.11.1"
appcompat = "1.6.1"
assertj-core = "2.9.1"
bcpkix-jdk15on = "1.58.0.0"
biometric-ktx = "1.2.0-alpha05"
commons-io = "2.6"
constraintlayout = "2.1.4"
easy-random-core = "4.0.0"
facebook-login = "16.0.0"
firebase-messaging = "23.1.2"
fragment-ktx = "1.6.1"
integrity = "1.3.0"
kotlin = "1.9.22"
junit = "4.13.2"
androidx-test-core = "1.5.0"
androidx-test-ext-junit = "1.1.5"
androidx-test-runner = "1.5.2"
kotlinx-coroutines-play-services = "1.7.2"
lombok-version = "1.18.28"
mockito-core = "4.8.1"
mockito-kotlin = "4.0.0"
mockwebserver = "2.7.5"
mockwebserver-version = "4.8.0"
nimbus-jose-jwt = "9.37.3"
okhttp = "4.11.0"
org-robolectric-robolectric = "4.9.2"
espresso-core = "3.5.1"
io-mockk = "1.13.9"
org-jetbrains-kotlinx = "1.7.2"
com-pingidentity-signals = "5.1.2"
<<<<<<< HEAD
assertj-core = "2.9.1"
core-ktx = "1.12.0"
appcompat = "1.6.1"
material = "1.11.0"
=======
play-services-auth = "20.6.0"
play-services-fido = "20.0.1"
play-services-location = "21.0.1"
play-services-safetynet = "18.0.1"
powermock-module-junit4 = "2.0.9"
powermock-api-mockito2 = "2.0.9"
rules = "1.5.0"
security-crypto = "1.1.0-alpha06"
>>>>>>> 6a9102a7

[libraries]
androidx-annotation = { module = "androidx.annotation:annotation", version.ref = "annotation" }
androidx-appcompat = { module = "androidx.appcompat:appcompat", version.ref = "appcompat" }
androidx-biometric-ktx = { module = "androidx.biometric:biometric-ktx", version.ref = "biometric-ktx" }
androidx-constraintlayout = { module = "androidx.constraintlayout:constraintlayout", version.ref = "constraintlayout" }
androidx-espresso-intents = { module = "androidx.test.espresso:espresso-intents", version.ref = "espresso-core" }
androidx-fragment-ktx = { module = "androidx.fragment:fragment-ktx", version.ref = "fragment-ktx" }
androidx-fragment-testing = { module = "androidx.fragment:fragment-testing", version.ref = "fragment-ktx" }
androidx-security-crypto = { module = "androidx.security:security-crypto", version.ref = "security-crypto" }
appauth = { module = "net.openid:appauth", version.ref = "appauth" }
assertj-core = { module = "org.assertj:assertj-core", version.ref = "assertj-core" }
bcpkix-jdk15on = { module = "com.madgag.spongycastle:bcpkix-jdk15on", version.ref = "bcpkix-jdk15on" }
commons-io = { module = "commons-io:commons-io", version.ref = "commons-io" }
easy-random-core = { module = "org.jeasy:easy-random-core", version.ref = "easy-random-core" }
facebook-login = { module = "com.facebook.android:facebook-login", version.ref = "facebook-login" }
firebase-messaging = { module = "com.google.firebase:firebase-messaging", version.ref = "firebase-messaging" }
integrity = { module = "com.google.android.play:integrity", version.ref = "integrity" }
jetbrains-kotlinx-coroutines-play-services = { module = "org.jetbrains.kotlinx:kotlinx-coroutines-play-services", version.ref = "kotlinx-coroutines-play-services" }
junit = { group = "junit", name = "junit", version.ref = "junit" }
androidx-test-ext-junit = { group = "androidx.test.ext", name = "junit", version.ref = "androidx-test-ext-junit" }
androidx-test-core = { group = "androidx.test", name = "core", version.ref = "androidx-test-core" }
androidx-test-runner = { group = "androidx.test", name = "runner", version.ref = "androidx-test-runner" }
kotlinx-coroutines-test = { module = "org.jetbrains.kotlinx:kotlinx-coroutines-test", version.ref = "org-jetbrains-kotlinx" }
logging-interceptor = { module = "com.squareup.okhttp3:logging-interceptor", version.ref = "okhttp" }
mockito-kotlin = { module = "org.mockito.kotlin:mockito-kotlin", version.ref = "mockito-kotlin" }
mockito-core = { module = "org.mockito:mockito-core", version.ref = "mockito-core" }
mockwebserver = { module = "com.squareup.okhttp:mockwebserver", version.ref = "mockwebserver" }
nimbus-jose-jwt = { module = "com.nimbusds:nimbus-jose-jwt", version.ref = "nimbus-jose-jwt" }
okhttp = { module = "com.squareup.okhttp3:okhttp", version.ref = "okhttp" }
okhttp3-mockwebserver = { module = "com.squareup.okhttp3:mockwebserver", version.ref = "mockwebserver-version" }
org-robolectric-robolectric = { group = "org.robolectric", name = "robolectric", version.ref = "org-robolectric-robolectric" }
espresso-core = { group = "androidx.test.espresso", name = "espresso-core", version.ref = "espresso-core" }
io-mockk = { group = "io.mockk", name = "mockk", version.ref = "io-mockk" }
assertj-core = {group = "org.assertj", name = "assertj-core", version.ref = "assertj-core"}
org-jetbrains-kotlinx = { group = "org.jetbrains.kotlinx", name = "kotlinx-coroutines-android", version.ref = "org-jetbrains-kotlinx" }
<<<<<<< HEAD
com-pingidentity-signals  = { group = "com.pingidentity.signals", name = "android-sdk", version.ref = "com-pingidentity-signals" }
core-ktx = { group = "androidx.core", name = "core-ktx", version.ref = "core-ktx" }
appcompat = { group = "androidx.appcompat", name = "appcompat", version.ref = "appcompat" }
material = { group = "com.google.android.material", name = "material", version.ref = "material" }
=======
com-pingidentity-signals = { group = "com.pingidentity.signals", name = "android-sdk", version.ref = "com-pingidentity-signals" }
play-services-auth = { module = "com.google.android.gms:play-services-auth", version.ref = "play-services-auth" }
play-services-fido = { module = "com.google.android.gms:play-services-fido", version.ref = "play-services-fido" }
play-services-location = { module = "com.google.android.gms:play-services-location", version.ref = "play-services-location" }
play-services-safetynet = { module = "com.google.android.gms:play-services-safetynet", version.ref = "play-services-safetynet" }
powermock-api-mockito2 = { module = "org.powermock:powermock-api-mockito2", version.ref = "powermock-api-mockito2" }
powermock-module-junit4 = { module = "org.powermock:powermock-module-junit4", version.ref = "powermock-module-junit4" }
projectlombok-lombok = { module = "org.projectlombok:lombok", version.ref = "lombok-version" }
rules = { module = "androidx.test:rules", version.ref = "rules" }
>>>>>>> 6a9102a7

[plugins]
androidApplication = { id = "com.android.application", version.ref = "agp" }
androidLibrary = { id = "com.android.library", version.ref = "agp" }
kotlinAndroid = { id = "org.jetbrains.kotlin.android", version.ref = "kotlin" }
<|MERGE_RESOLUTION|>--- conflicted
+++ resolved
@@ -31,12 +31,8 @@
 io-mockk = "1.13.9"
 org-jetbrains-kotlinx = "1.7.2"
 com-pingidentity-signals = "5.1.2"
-<<<<<<< HEAD
-assertj-core = "2.9.1"
 core-ktx = "1.12.0"
-appcompat = "1.6.1"
 material = "1.11.0"
-=======
 play-services-auth = "20.6.0"
 play-services-fido = "20.0.1"
 play-services-location = "21.0.1"
@@ -45,7 +41,6 @@
 powermock-api-mockito2 = "2.0.9"
 rules = "1.5.0"
 security-crypto = "1.1.0-alpha06"
->>>>>>> 6a9102a7
 
 [libraries]
 androidx-annotation = { module = "androidx.annotation:annotation", version.ref = "annotation" }
@@ -80,15 +75,10 @@
 org-robolectric-robolectric = { group = "org.robolectric", name = "robolectric", version.ref = "org-robolectric-robolectric" }
 espresso-core = { group = "androidx.test.espresso", name = "espresso-core", version.ref = "espresso-core" }
 io-mockk = { group = "io.mockk", name = "mockk", version.ref = "io-mockk" }
-assertj-core = {group = "org.assertj", name = "assertj-core", version.ref = "assertj-core"}
 org-jetbrains-kotlinx = { group = "org.jetbrains.kotlinx", name = "kotlinx-coroutines-android", version.ref = "org-jetbrains-kotlinx" }
-<<<<<<< HEAD
 com-pingidentity-signals  = { group = "com.pingidentity.signals", name = "android-sdk", version.ref = "com-pingidentity-signals" }
-core-ktx = { group = "androidx.core", name = "core-ktx", version.ref = "core-ktx" }
 appcompat = { group = "androidx.appcompat", name = "appcompat", version.ref = "appcompat" }
 material = { group = "com.google.android.material", name = "material", version.ref = "material" }
-=======
-com-pingidentity-signals = { group = "com.pingidentity.signals", name = "android-sdk", version.ref = "com-pingidentity-signals" }
 play-services-auth = { module = "com.google.android.gms:play-services-auth", version.ref = "play-services-auth" }
 play-services-fido = { module = "com.google.android.gms:play-services-fido", version.ref = "play-services-fido" }
 play-services-location = { module = "com.google.android.gms:play-services-location", version.ref = "play-services-location" }
@@ -97,9 +87,7 @@
 powermock-module-junit4 = { module = "org.powermock:powermock-module-junit4", version.ref = "powermock-module-junit4" }
 projectlombok-lombok = { module = "org.projectlombok:lombok", version.ref = "lombok-version" }
 rules = { module = "androidx.test:rules", version.ref = "rules" }
->>>>>>> 6a9102a7
 
 [plugins]
-androidApplication = { id = "com.android.application", version.ref = "agp" }
 androidLibrary = { id = "com.android.library", version.ref = "agp" }
 kotlinAndroid = { id = "org.jetbrains.kotlin.android", version.ref = "kotlin" }
