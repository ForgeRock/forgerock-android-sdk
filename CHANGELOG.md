## [Unreleased]
#### Added
- Support SSL Pinning [SDKS-80]
<<<<<<< HEAD
- Restore SSO Token when it is out of sync with the SSO Token that bound with the Access Token [SDKS-1664]
- SSO Token should be included in the header instead of request parameter for /authorize endpoint [SDKS-1670]
=======
- Support to broadcast logout event to clear application tokens when user logout the app [SDKS-1663]
>>>>>>> bc25b162

#### Fixed
- Dispose AuthorizationService when no longer required [SDKS-1636]

## [3.2.0]
#### Added
- Google Sign-In Security Enhancement [SDKS-1255]
- WebAuthn Registration & Authentication prompt not shown on second invocation on Single Activity App [SDKS-1297]
  
#### Fixed
- AbstractValidatedCallback is not serializable [SDKS-1486]
- Provide Build-in Binary Protection to avoid Memory Corruption Attack [SDKS-1368]

## [3.1.2]
#### Added
- Disable native SSO if failed to access Android AccountManager [SDKS-1304]

## [3.1.1]
#### Added
- Introduce `FRLifecycle` and exposed interfaces to allow custom Native SSO implementation. [SDKS-1140]
- Unlock device is not required for data decryption. [SDKS-1141]
- Support Android 12. [SDKS-1141]

## [3.0.0]
#### Added
- Social Login support for Google and Facebook
- Biometric Authentication with WebAuthn
- Exposed Revoke access token method [SDKS-980] - 'FRUser.getCurrentUser().revokeAccessToken(Listener)'
- Support Apple SignIn
- Remove deprecated methods (Config.getInstance(Context), FRAuth Builder, FRUserViewModel)

## [2.2.0]
#### Added
- Centralize Login (`AppAuth` Integration) [SDKS-330]

#### Fixed
- Refresh Token is not persisted when refresh_token grant is not issuing new Refresh Token [SDKS-649]
- org.forgerock.android.auth.FRUser.getAccessToken() clean up tokens in the following conditions: [SDKS-701]
-- When Refresh Token Grant Types is used, Server returns invalid_grant (Refresh Token expired), and failed to acquire OAuth2 Tokens with Session Token
-- When Refresh Token Grant Types is not used, and failed to acquire OAuth2 Tokens with Session Token
- Properly cache and reuse OKHttpClient [SDKS-770]
- Fix HostOnly Cookie handling [SDKS-808]

## [2.1.0]

#### Added
- Support NumberAttributeInputCallback [SDKS-495]
- Support BooleanAttributeInputCallback [SDKS-497]
- Access to the Page Node's header and description property [SDKS-518]
- Support Email Suspend Node [SDKS-505]
- Security Enhancement for Android 28+ Device [SDKS-571]

## [2.0.0]

#### Added
- `Set Persistent Cookie Node` is now supported to persist and manage Cookie [SDKS-182]
- `Device Profile Collector Node` is now supported [SDKS-293]
- `MetadataCallback` is now supported. For AM 6.5.2, when `MetadataCallback` is returned with stage value, SDK automatically parses `MetadataCallback` into Node's stage property. Please refer [this blog post](https://forum.forgerock.com/2020/02/using-an-authentication-tree-stage-to-build-a-custom-ui-with-the-forgerock-javascript-sdk/) for more details. [SDKS-305]
- Allow server url paths to be configurable, Custom URL paths can be configured through `String.xml` or `ServerConfig` [SDKS-307]
- Support `Authentication by Server` and `Transaction Authenticate to Tree` in Policy Environment. [SDKS-88]
- Interface alignment with other platforms and introduce FRSession to authenticate against Authentication Tree in AM, persist and manage Session Token [SDKS-177]
- Allow developers to customize SDK outbound request, for example customize url to provide query parameters or adding/removing headers [SDKS-308]
- Allow developers to configure the cookie name [SDKS-364]
- New `forgerock-authenticator` module added to the SDK. This module allows developers to easily incorporate One-Time Password and Push Authentication capabilities in their apps [SDKS-225] 

#### Changed
- `FRUser.login` & `FRUser.register` now throws `AlreadyAuthenticatedException` when there is already authenticated user sessions [SDKS-177] 
- When Session Token is updated through `FRSession.authenticate` or `FRUser.login`, previously granted OAuth2 token set will automatically be revoked. [SDKS-177]
- Rename device browser `agent` attribute to `userAgent` for `FRDevice` [SDKS-371]

#### Fixed
- Fix Instrument Test. [SDKS-162]
- Fix Refresh of Access Token with Threshold not working consistently. [SDKS-476]

#### Deprecated
- `FRAuth.next()` is now deprecated, use `FRSession.authenticate` instead [SDKS-177] 

## [1.0.0]
- General Availability release for SDKs

#### Changed
- Changed OAuth2 authorization request to POST [SDKS-125]
- Store SSO token even SSO is disabled [SDKS-166]

## [0.9.0]

#### Added
- Initial release for forgerock-auth sdk
- Initial release for forgerock-auth-ui sdk<|MERGE_RESOLUTION|>--- conflicted
+++ resolved
@@ -1,12 +1,9 @@
 ## [Unreleased]
 #### Added
 - Support SSL Pinning [SDKS-80]
-<<<<<<< HEAD
 - Restore SSO Token when it is out of sync with the SSO Token that bound with the Access Token [SDKS-1664]
 - SSO Token should be included in the header instead of request parameter for /authorize endpoint [SDKS-1670]
-=======
 - Support to broadcast logout event to clear application tokens when user logout the app [SDKS-1663]
->>>>>>> bc25b162
 
 #### Fixed
 - Dispose AuthorizationService when no longer required [SDKS-1636]
