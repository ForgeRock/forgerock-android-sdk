--- conflicted
+++ resolved
@@ -1,5 +1,3 @@
-<<<<<<< HEAD
-=======
 ## [4.8.x]
 
 #### Added
@@ -25,8 +23,6 @@
   the SDK should not experience any impact, but should ensure their own dependencies are compatible
   with OkHttp 5.x. [SDKS-4214]
 
-## [4.8.1]
->>>>>>> a87c83a4
 
 ## [4.8.2]
 #### Added
