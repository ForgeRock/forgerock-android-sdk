--- conflicted
+++ resolved
@@ -2,12 +2,8 @@
 #### Fixed
 - Changed Activity type used as parameter in 'PushNotification.accept' [SDKS-1968]
 - Deserializing an object with whitelist to prevent deserialization of untrusted data.  [SDKS-1818]
-<<<<<<< HEAD
 - Updated `authenticator` module and sample app to handle the new `POST_NOTIFICATIONS` permission. [SDKS-2033]
-=======
 - DefaultTokenManager does not cache AccessToken in memory upon retrieval from Shared Preferences.  [SDKS-2066]
-
->>>>>>> c87542c8
 
 ## [3.3.3]
 #### Fixed
