## [4.1.0]
#### Fixed
- Fixed an issue in the Authenticator module related to combined MFA registration [SDKS-2542]

## [4.0.0]
#### Added
- Upgrade Google Fido Client to support PassKey [SDKS-2243]
- FRWebAuthn interface to remove WebAuthn Reference Keys [SDKS-2272]
- Interface to set Device Name during WebAuthn Registration [SDKS-2296]
- `DeviceBinding` callback support [SDKS-1747]
- `DeviceSigningVerifier` callback support [SDKS-2022]
<<<<<<< HEAD
- Added support for combined MFA in the Authenticator SDK [SDKS-2166]
- Added support for policy enforcement in the Authenticator SDK [SDKS-2166]
- Remove Native SSO Support [SDKS-2260]
- Added updated functionality for NetworkCollector [SDKS-2445]
- Process IG policy advice as JSON [SDKS-2240]
=======
- Support for combined MFA in the Authenticator SDK [SDKS-2166]
- Support for policy enforcement in the Authenticator SDK [SDKS-2166]
>>>>>>> 9e07b792

#### Fixed
- Fix for WebAuthn authentication for devices which use full screen biometric prompt [SDKS-2340]
- Fixed functionality for NetworkCollector [SDKS-2445]

#### Changed
- `public void WebAuthnRegistrationCallback.register(Node node,FRListener<Void> listener)` to `suspend fun register(context: Context, node: Node)`
- `public void WebAuthAuthenticationCallback.authenticate(@NonNull Fragment fragment, @NonNull Node node, @Nullable WebAuthnKeySelector selector, FRListener<Void> listener)` to `suspend fun authenticate(context: Context, node: Node, selector: WebAuthnKeySelector = WebAuthnKeySelector.DEFAULT)`
- `FRAClient.updateAccount` now throws `AccountLockException` upon attempt to update a locked account [SDKS-2166]
- `OathMechanism.getOathTokenCode()`, `HOTPMechanism.getOathTokenCode()` and `TOTPMechanism.getOathTokenCode()`  now throws `AccountLockException` upon attempt to get an OATH token for a locked account [SDKS-2166]

#### Deprecated
- Removed support for native single sign-on (SSO) [SDKS-2260], [SDKS-1367]

## [3.4.0]
#### Added
- Dynamic SDK Configuration [SDKS-1759]
- Android 13 support. [SDKS-1944]

#### Fixed
- Changed Activity type used as parameter in `PushNotification.accept`. [SDKS-1968]
- Deserializing an object with whitelist to prevent deserialization of untrusted data. [SDKS-1818]
- Updated the `Authenticator` module and sample app to handle the new `POST_NOTIFICATIONS` permission in Android 13. [SDKS-2033]
- Fixed issue where the `DefaultTokenManager` was not caching the `AccessToken` in memory upon retrieval from Shared Preferences. [SDKS-2066]
- Deprecated the `forgerock_enable_cookie` configuration [SDKS-2069]
- Align `forgerock_logout_endpoint` configuration name with the ForgeRock iOS SDK [SDKS-2085]
- Allow leading slash on custom endpoint path [SDKS-2074]
- Fixed bug where `state` parameter value was not being verified upon calling the `Authorize` endpoint [SDKS-2078]

## [3.3.3]
#### Fixed
- Bumped the version of the com.squareup.okhttp3 library to 4.10.0 [SDKS-1957]

## [3.3.2]
#### Added
- Interface for log management [SDKS-1864]

## [3.3.0]
#### Added
- Support SSL Pinning [SDKS-80]
- Restore SSO Token when it is out of sync with the SSO Token that bound with the Access Token [SDKS-1664]
- SSO Token should be included in the header instead of request parameter for /authorize endpoint [SDKS-1670]
- Support to broadcast logout event to clear application tokens when user logout the app [SDKS-1663]
- Obtain timestamp from new PushNotification payload [SDKS-1666]
- Add new payload attributes to the PushNotification [SDKS-1776]
- Allow processing of Push Notifications without device token [SDKS-1844]

#### Fixed
- Dispose AuthorizationService when no longer required [SDKS-1636]
- Authenticator sample app crash after scan push mechanism [SDKS-1454]

## [3.2.0]
#### Added
- Google Sign-In Security Enhancement [SDKS-1255]
- WebAuthn Registration & Authentication prompt not shown on second invocation on Single Activity App [SDKS-1297]
  
#### Fixed
- AbstractValidatedCallback is not serializable [SDKS-1486]
- Provide Build-in Binary Protection to avoid Memory Corruption Attack [SDKS-1368]

## [3.1.2]
#### Added
- Disable native SSO if failed to access Android AccountManager [SDKS-1304]

## [3.1.1]
#### Added
- Introduce `FRLifecycle` and exposed interfaces to allow custom Native SSO implementation. [SDKS-1140]
- Unlock device is not required for data decryption. [SDKS-1141]
- Support Android 12. [SDKS-1141]

## [3.0.0]
#### Added
- Social Login support for Google and Facebook
- Biometric Authentication with WebAuthn
- Exposed Revoke access token method [SDKS-980] - 'FRUser.getCurrentUser().revokeAccessToken(Listener)'
- Support Apple SignIn
- Remove deprecated methods (Config.getInstance(Context), FRAuth Builder, FRUserViewModel)

## [2.2.0]
#### Added
- Centralize Login (`AppAuth` Integration) [SDKS-330]

#### Fixed
- Refresh Token is not persisted when refresh_token grant is not issuing new Refresh Token [SDKS-649]
- org.forgerock.android.auth.FRUser.getAccessToken() clean up tokens in the following conditions: [SDKS-701]
-- When Refresh Token Grant Types is used, Server returns invalid_grant (Refresh Token expired), and failed to acquire OAuth2 Tokens with Session Token
-- When Refresh Token Grant Types is not used, and failed to acquire OAuth2 Tokens with Session Token
- Properly cache and reuse OKHttpClient [SDKS-770]
- Fix HostOnly Cookie handling [SDKS-808]

## [2.1.0]

#### Added
- Support NumberAttributeInputCallback [SDKS-495]
- Support BooleanAttributeInputCallback [SDKS-497]
- Access to the Page Node's header and description property [SDKS-518]
- Support Email Suspend Node [SDKS-505]
- Security Enhancement for Android 28+ Device [SDKS-571]

## [2.0.0]

#### Added
- `Set Persistent Cookie Node` is now supported to persist and manage Cookie [SDKS-182]
- `Device Profile Collector Node` is now supported [SDKS-293]
- `MetadataCallback` is now supported. For AM 6.5.2, when `MetadataCallback` is returned with stage value, SDK automatically parses `MetadataCallback` into Node's stage property. Please refer [this blog post](https://forum.forgerock.com/2020/02/using-an-authentication-tree-stage-to-build-a-custom-ui-with-the-forgerock-javascript-sdk/) for more details. [SDKS-305]
- Allow server url paths to be configurable, Custom URL paths can be configured through `String.xml` or `ServerConfig` [SDKS-307]
- Support `Authentication by Server` and `Transaction Authenticate to Tree` in Policy Environment. [SDKS-88]
- Interface alignment with other platforms and introduce FRSession to authenticate against Authentication Tree in AM, persist and manage Session Token [SDKS-177]
- Allow developers to customize SDK outbound request, for example customize url to provide query parameters or adding/removing headers [SDKS-308]
- Allow developers to configure the cookie name [SDKS-364]
- New `forgerock-authenticator` module added to the SDK. This module allows developers to easily incorporate One-Time Password and Push Authentication capabilities in their apps [SDKS-225] 

#### Changed
- `FRUser.login` & `FRUser.register` now throws `AlreadyAuthenticatedException` when there is already authenticated user sessions [SDKS-177] 
- When Session Token is updated through `FRSession.authenticate` or `FRUser.login`, previously granted OAuth2 token set will automatically be revoked. [SDKS-177]
- Rename device browser `agent` attribute to `userAgent` for `FRDevice` [SDKS-371]

#### Fixed
- Fix Instrument Test. [SDKS-162]
- Fix Refresh of Access Token with Threshold not working consistently. [SDKS-476]

#### Deprecated
- `FRAuth.next()` is now deprecated, use `FRSession.authenticate` instead [SDKS-177] 

## [1.0.0]
- General Availability release for SDKs

#### Changed
- Changed OAuth2 authorization request to POST [SDKS-125]
- Store SSO token even SSO is disabled [SDKS-166]

## [0.9.0]

#### Added
- Initial release for forgerock-auth sdk
- Initial release for forgerock-auth-ui sdk<|MERGE_RESOLUTION|>--- conflicted
+++ resolved
@@ -9,16 +9,8 @@
 - Interface to set Device Name during WebAuthn Registration [SDKS-2296]
 - `DeviceBinding` callback support [SDKS-1747]
 - `DeviceSigningVerifier` callback support [SDKS-2022]
-<<<<<<< HEAD
-- Added support for combined MFA in the Authenticator SDK [SDKS-2166]
-- Added support for policy enforcement in the Authenticator SDK [SDKS-2166]
-- Remove Native SSO Support [SDKS-2260]
-- Added updated functionality for NetworkCollector [SDKS-2445]
-- Process IG policy advice as JSON [SDKS-2240]
-=======
 - Support for combined MFA in the Authenticator SDK [SDKS-2166]
 - Support for policy enforcement in the Authenticator SDK [SDKS-2166]
->>>>>>> 9e07b792
 
 #### Fixed
 - Fix for WebAuthn authentication for devices which use full screen biometric prompt [SDKS-2340]
