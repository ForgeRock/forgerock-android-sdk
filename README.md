[![GitHub tag (latest by date)](https://img.shields.io/github/v/tag/ForgeRock/forgerock-android-sdk?color=%23f46200&label=Version&style=flat-square)](CHANGELOG.md)

<p align="center">
  <a href="https://github.com/ForgeRock">
    <img src="https://www.forgerock.com/themes/custom/forgerock/images/fr-logo-horz-color.svg" alt="Logo">
  </a>
  <h2 align="center">ForgeRock SDK for Android</h2>
  <p align="center">
    <a href="./blob/master/CHANGELOG.md">Change Log</a>
    ·
    <a href="#support">Support</a>
    ·
    <a href="#documentation">Docs</a>
  </p>
  <hr/>
</p>

The ForgeRock Android SDK enables you to quickly integrate the [ForgeRock Identity Platform](https://www.forgerock.com/digital-identity-and-access-management-platform) into your Android apps.

Use the SDKs to leverage _[Intelligent Authentication](https://www.forgerock.com/platform/access-management/intelligent-authentication)_ in [ForgeRock's Access Management (AM)](https://www.forgerock.com/platform/access-management) product, to easily step through each stage of an authentication tree by using callbacks.

<!------------------------------------------------------------------------------------------------------------------------------------>
<!-- REQUIREMENTS - Supported AM versions, API versions, any other requirements. -->

## Requirements

<<<<<<< HEAD
## Quick Start (FRAuth)
=======
* ForgeRock Identity Platform
    * Access Management (AM) 6.5.2+

* Android API level 21+
    * Android 5.0 (Lollipop), 6.0 (Marshmallow), 7.0 (Nougat), 8.0 (Oreo), 9.0 (Pie)

<!------------------------------------------------------------------------------------------------------------------------------------>
<!-- INSTALLATION - If you want to start quickly with minimal assistance. -->
>>>>>>> 837f9c59

## Installation

```groovy
dependencies {
    implementation 'org.forgerock:forgerock-auth:<version>'
}
```

<!------------------------------------------------------------------------------------------------------------------------------------>
<!-- QUICK START - Get one of the included samples up and running in as few steps as possible. -->

## Getting Started

To try out the ForgeRock Android SDK sample, perform these steps:

1. Setup an Access Management (AM) instance, as described in the **[Documentation](https://sdks.forgerock.com/android/01_prepare-am/)**.
2. Clone this repo:

    ```
    git clone https://github.com/ForgeRock/forgerock-android-sdk.git
    ```
3. Open the Android SDK project in [Android Studio](https://developer.android.com/studio).
4. Open `/app/src/main/res/values/strings.xml` and edit the values to match your AM instance.
5. On the **Run** menu, click **Run 'app'**.

<!------------------------------------------------------------------------------------------------------------------------------------>
<!-- DOCS - Link off to the AM-centric documentation at sdks.forgerock.com. -->

## Documentation

Documentation for the SDKs is provided at **<https://sdks.forgerock.com>**, and includes topics such as:

* Introducting the SDK Features
* Preparing AM for use with the SDKS
* API Reference documentation

<!------------------------------------------------------------------------------------------------------------------------------------>
<!-- SUPPORT -->

## Support

If you encounter any issues, be sure to check our **[Troubleshooting](https://backstage.forgerock.com/knowledge/kb/article/a68547609)** pages.

Support tickets can be raised whenever you need our assistance; here are some examples of when it is appropriate to open a ticket (but not limited to):

* Suspected bugs or problems with ForgeRock software.
* Requests for assistance - please look at the **[Documentation](https://sdks.forgerock.com)** and **[Knowledge Base](https://backstage.forgerock.com/knowledge/kb/home/g32324668)** first.

You can raise a ticket using **[BackStage](https://backstage.forgerock.com/support/tickets)**, our customer support portal that provides one stop access to ForgeRock services. 

BackStage shows all currently open support tickets and allows you to raise a new one by clicking **New Ticket**.

<!------------------------------------------------------------------------------------------------------------------------------------>
<!-- COLLABORATION -->

## Contributing

If you would like to contribute to this project you can fork the repository, clone it to your machine and get started.

<!-- Note: Found elsewhere, but is Java-only //-->
Be sure to check out our [Coding Style and Guidelines](https://wikis.forgerock.org/confluence/display/devcom/Coding+Style+and+Guidelines) page.

<!------------------------------------------------------------------------------------------------------------------------------------>
<!-- LEGAL -->

<<<<<<< HEAD
}
```

## Quick Start (ForgeRock Authenticator Client)

### Add Forgerock Android SDK Dependency
```gradle
dependencies {
    ...
    implementation 'org.forgerock:forgerock-authenticator:<version>'
}
```
#### Optional Dependency

| Feature        | Dependency |
| -------------  |:-------------:|
| Push Authentication | implementation 'com.google.firebase:firebase-messaging:<version>' |

### Add Compile Option

```gradle
android {
    ...
    compileOptions {
        sourceCompatibility JavaVersion.VERSION_1_8
        targetCompatibility JavaVersion.VERSION_1_8
    }
}
```

### Add OTP Authentication with Forgerock Authenticator Android SDK

#### Start the SDK

```java
FRAClient fraClient = new FRAClient.FRAClientBuilder()
                .withContext(this)
                .start();
```

#### Register an OTP mechanism using the URL extract from a QRCode

Implement `FRAListener<Mechanism>` in your Activity or Fragment to receive Mechanism created object.

```java
fraClient.createMechanismFromUri("qrcode_scan_result", new FRAListener<Mechanism>() {
 
      @Override
      public void onSuccess(Mechanism mechanism) {
        // called when device enrollment was successful.
      }
 
      @Override
      public void onFailure(final MechanismCreationException e) {
        // called when device enrollment has failed.
      }
    });
```

#### Obtain OTP tokens

You can obtain the current and next tokens using the `OathTokenCode` object, which is available by calling  `Oath#getOathCode`.

```java
OathTokenCode token = oath.getOathTokenCode();
String code = token.getCurrentCode();
```

### Add Push Authentication with Forgerock Authenticator Android SDK

In the Push Authentication feature, the FCM deviceToken required is to perform the device registration.  The token may be passed to the SDK during the initialization or later on. The device token will not be stored by the SDK on the client.

#### Start the SDK

Register the device token during the SDK initialization:

```java
FRAClient fraClient = new FRAClient.FRAClientBuilder()
                .withFcmToken("some-fcm-token");
                .withContext(this)
                .start();
```
or register the device token after the SDK initialization:

```java
fraClient.registerForRemoteNotifications("some-fcm-token");
```

#### Register a Push mechanism using the URL extract from a QRCode

Implement `FRAListener<Mechanism>` in your Activity or Fragment to receive Mechanism created object.

```java
fraClient.createMechanismFromUri("qrcode_scan_result", new FRAListener<Mechanism>() {
 
      @Override
      public void onSuccess(Mechanism mechanism) {
        // called when device enrollment was successful.
      }
 
      @Override
      public void onFailure(final MechanismCreationException e) {
        // called when device enrollment has failed.
      }
    });
```

#### Handling Push Authentication

You will receive FCM Push notifications on `FirebaseMessagingService#onMessageReceived`. The `RemoteMessage` must be handled using the method `FRAClient#handleMessage`. It will return a PushNotification object which contains the `accept` and `deny` methods to handle the authentication request.

```java
public void onMessageReceived(final RemoteMessage message) {
   PushNotification notification = fraClient.handleMessage(message);
}
```

Push notification approval:
```java
pushNotification.accept(new FRAListener<Void>() {
 
      @Override
      public void onSuccess(Void result) {
        // called when accepting the push authentication request was successful.
      }
 
      @Override
      public void onFailure(final PushAuthenticationException e) {
        // called when accepting the push authentication request has failed.
      }
    });
```
=======
## Disclaimer

> This code is provided on an “as is” basis, without warranty of any kind, to the fullest extent permitted by law.
>
> ForgeRock does not warrant or guarantee the individual success developers may have in implementing the code on their development platforms or in production configurations.
>
> ForgeRock does not warrant, guarantee or make any representations regarding the use, results of use, accuracy, timeliness or completeness of any data or information relating to this code.
>
> ForgeRock disclaims all warranties, expressed or implied, and in particular, disclaims all warranties of merchantability, and warranties related to the code, or any service or software related thereto.
>
> ForgeRock shall not be liable for any direct, indirect or consequential damages or costs of any type arising out of any action taken by you or others related to the code.

<!------------------------------------------------------------------------------------------------------------------------------------>
<!-- LICENSE - Links to the MIT LICENSE file in each repo. -->

## License

This project is licensed under the MIT License - see the [LICENSE](LICENSE) file for details

---

&copy; Copyright 2020 ForgeRock AS. All Rights Reserved

[forgerock-logo]: https://www.forgerock.com/themes/custom/forgerock/images/fr-logo-horz-color.svg "ForgeRock Logo"
>>>>>>> 837f9c59
<|MERGE_RESOLUTION|>--- conflicted
+++ resolved
@@ -24,9 +24,6 @@
 
 ## Requirements
 
-<<<<<<< HEAD
-## Quick Start (FRAuth)
-=======
 * ForgeRock Identity Platform
     * Access Management (AM) 6.5.2+
 
@@ -35,7 +32,6 @@
 
 <!------------------------------------------------------------------------------------------------------------------------------------>
 <!-- INSTALLATION - If you want to start quickly with minimal assistance. -->
->>>>>>> 837f9c59
 
 ## Installation
 
@@ -102,140 +98,6 @@
 <!------------------------------------------------------------------------------------------------------------------------------------>
 <!-- LEGAL -->
 
-<<<<<<< HEAD
-}
-```
-
-## Quick Start (ForgeRock Authenticator Client)
-
-### Add Forgerock Android SDK Dependency
-```gradle
-dependencies {
-    ...
-    implementation 'org.forgerock:forgerock-authenticator:<version>'
-}
-```
-#### Optional Dependency
-
-| Feature        | Dependency |
-| -------------  |:-------------:|
-| Push Authentication | implementation 'com.google.firebase:firebase-messaging:<version>' |
-
-### Add Compile Option
-
-```gradle
-android {
-    ...
-    compileOptions {
-        sourceCompatibility JavaVersion.VERSION_1_8
-        targetCompatibility JavaVersion.VERSION_1_8
-    }
-}
-```
-
-### Add OTP Authentication with Forgerock Authenticator Android SDK
-
-#### Start the SDK
-
-```java
-FRAClient fraClient = new FRAClient.FRAClientBuilder()
-                .withContext(this)
-                .start();
-```
-
-#### Register an OTP mechanism using the URL extract from a QRCode
-
-Implement `FRAListener<Mechanism>` in your Activity or Fragment to receive Mechanism created object.
-
-```java
-fraClient.createMechanismFromUri("qrcode_scan_result", new FRAListener<Mechanism>() {
- 
-      @Override
-      public void onSuccess(Mechanism mechanism) {
-        // called when device enrollment was successful.
-      }
- 
-      @Override
-      public void onFailure(final MechanismCreationException e) {
-        // called when device enrollment has failed.
-      }
-    });
-```
-
-#### Obtain OTP tokens
-
-You can obtain the current and next tokens using the `OathTokenCode` object, which is available by calling  `Oath#getOathCode`.
-
-```java
-OathTokenCode token = oath.getOathTokenCode();
-String code = token.getCurrentCode();
-```
-
-### Add Push Authentication with Forgerock Authenticator Android SDK
-
-In the Push Authentication feature, the FCM deviceToken required is to perform the device registration.  The token may be passed to the SDK during the initialization or later on. The device token will not be stored by the SDK on the client.
-
-#### Start the SDK
-
-Register the device token during the SDK initialization:
-
-```java
-FRAClient fraClient = new FRAClient.FRAClientBuilder()
-                .withFcmToken("some-fcm-token");
-                .withContext(this)
-                .start();
-```
-or register the device token after the SDK initialization:
-
-```java
-fraClient.registerForRemoteNotifications("some-fcm-token");
-```
-
-#### Register a Push mechanism using the URL extract from a QRCode
-
-Implement `FRAListener<Mechanism>` in your Activity or Fragment to receive Mechanism created object.
-
-```java
-fraClient.createMechanismFromUri("qrcode_scan_result", new FRAListener<Mechanism>() {
- 
-      @Override
-      public void onSuccess(Mechanism mechanism) {
-        // called when device enrollment was successful.
-      }
- 
-      @Override
-      public void onFailure(final MechanismCreationException e) {
-        // called when device enrollment has failed.
-      }
-    });
-```
-
-#### Handling Push Authentication
-
-You will receive FCM Push notifications on `FirebaseMessagingService#onMessageReceived`. The `RemoteMessage` must be handled using the method `FRAClient#handleMessage`. It will return a PushNotification object which contains the `accept` and `deny` methods to handle the authentication request.
-
-```java
-public void onMessageReceived(final RemoteMessage message) {
-   PushNotification notification = fraClient.handleMessage(message);
-}
-```
-
-Push notification approval:
-```java
-pushNotification.accept(new FRAListener<Void>() {
- 
-      @Override
-      public void onSuccess(Void result) {
-        // called when accepting the push authentication request was successful.
-      }
- 
-      @Override
-      public void onFailure(final PushAuthenticationException e) {
-        // called when accepting the push authentication request has failed.
-      }
-    });
-```
-=======
 ## Disclaimer
 
 > This code is provided on an “as is” basis, without warranty of any kind, to the fullest extent permitted by law.
@@ -259,5 +121,4 @@
 
 &copy; Copyright 2020 ForgeRock AS. All Rights Reserved
 
-[forgerock-logo]: https://www.forgerock.com/themes/custom/forgerock/images/fr-logo-horz-color.svg "ForgeRock Logo"
->>>>>>> 837f9c59
+[forgerock-logo]: https://www.forgerock.com/themes/custom/forgerock/images/fr-logo-horz-color.svg "ForgeRock Logo"